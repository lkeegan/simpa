"""
SPDX-FileCopyrightText: 2021 Computer Assisted Medical Interventions Group, DKFZ
SPDX-FileCopyrightText: 2021 VISION Lab, Cancer Research UK Cambridge Institute (CRUK CI)
SPDX-License-Identifier: MIT
"""

<<<<<<< HEAD
from simpa.utils import Tags
import h5py
from simpa.io_handling.serialization import SIMPASerializer
from simpa.utils import Spectrum, Molecule
from simpa.utils.libraries.molecule_library import MolecularComposition
=======
import h5py
from simpa.io_handling.serialization import SERIALIZATION_MAP
>>>>>>> 0012f3d9
from simpa.utils.dict_path_manager import generate_dict_path
import numpy as np
from simpa.log import Logger
from simpa.utils.serializer import SerializableSIMPAClass

logger = Logger()


def save_hdf5(save_item, file_path: str, file_dictionary_path: str = "/", file_compression: str = None):
    """
    Saves a dictionary with arbitrary content or an item of any kind to an hdf5-file with given filepath.

    :param save_item: Dictionary to save.
    :param file_path: Path of the file to save the dictionary in.
    :param file_dictionary_path: Path in dictionary structure of existing hdf5 file to store the dictionary in.
    :param file_compression: possible file compression for the hdf5 output file. Values are: gzip, lzf and szip.
    :returns: :mod:`Null`
    """

    def data_grabber(file, path, data_dictionary, compression: str = None):
        """
        Helper function which recursively grabs data from dictionaries in order to store them into hdf5 groups.

        :param file: hdf5 file instance to store the data in.
        :param path: Current group path in hdf5 file group structure.
        :param data_dictionary: Dictionary to save.
        :param compression: possible file compression for the corresponding dataset. Values are: gzip, lzf and szip.
        """

        for key, item in data_dictionary.items():
            key = str(key)
<<<<<<< HEAD
            if not isinstance(item, (list, dict, type(None))):

                if isinstance(item, Molecule):
                    data_grabber(file, path + key + "/" + MOLECULE + "/",
                                 serializer.serialize(item), compression)
                elif isinstance(item, Spectrum):
                    data_grabber(file, path + key + "/" + ABSORPTION_SPECTRUM + "/",
                                 serializer.serialize(item), compression)
=======
            if isinstance(item, SerializableSIMPAClass):
                serialized_item = item.serialize()

                data_grabber(file, path + key + "/", serialized_item, file_compression)
            elif not isinstance(item, (list, dict, type(None))):

                if isinstance(item, (bytes, int, np.int64, float, str, bool, np.bool_)):
                    try:
                        h5file[path + key] = item
                    except (OSError, RuntimeError, ValueError):
                        del h5file[path + key]
                        h5file[path + key] = item
>>>>>>> 0012f3d9
                else:
                    c = None
                    if isinstance(item, np.ndarray):
                        c = compression

                    try:
                        h5file.create_dataset(path + key, data=item, compression=c)
                    except (OSError, RuntimeError, ValueError):
                        del h5file[path + key]
                        try:
<<<<<<< HEAD
                            h5file[path + key] = item
                        except (OSError, RuntimeError, ValueError):
                            del h5file[path + key]
                            h5file[path + key] = item
                    else:
                        c = None
                        if isinstance(item, np.ndarray):
                            c = compression

                        try:
                            h5file.create_dataset(path + key, data=item, compression=c)
                        except (OSError, RuntimeError, ValueError):
                            del h5file[path + key]
                            try:
                                h5file.create_dataset(path + key, data=item, compression=c)
                            except RuntimeError as e:
                                logger.critical("item " + str(item) + " of type " + str(type(item)) +
                                                " was not serializable! Full exception: " + str(e))
                                raise e
                        except TypeError as e:
                            logger.critical("The key " + str(key) + " was not of the correct typing for HDF5 handling."
                                            "Make sure this key is not a tuple. " + str(item) + " " + str(type(item)))
=======
                            h5file.create_dataset(path + key, data=item, compression=c)
                        except RuntimeError as e:
                            logger.critical("item " + str(item) + " of type " + str(type(item)) +
                                            " was not serializable! Full exception: " + str(e))
>>>>>>> 0012f3d9
                            raise e
                    except TypeError as e:
                        logger.critical("The key " + str(key) + " was not of the correct typing for HDF5 handling."
                                        "Make sure this key is not a tuple. " + str(item) + " " + str(type(item)))
                        raise e
            elif item is None:
                try:
                    h5file[path + key] = "None"
                except (OSError, RuntimeError, ValueError):
                    del h5file[path + key]
                    h5file[path + key] = "None"
            elif isinstance(item, list):
                list_dict = dict()
                for i, list_item in enumerate(item):
                    list_dict[str(i)] = list_item
                try:
                    data_grabber(file, path + key + "/list/", list_dict, file_compression)
                except TypeError as e:
                    logger.critical("The key " + str(key) + " was not of the correct typing for HDF5 handling."
                                    "Make sure this key is not a tuple.")
                    raise e
            else:
                data_grabber(file, path + key + "/", item, file_compression)

    if file_dictionary_path == "/":
        writing_mode = "w"
    else:
        writing_mode = "a"

    if isinstance(save_item, SerializableSIMPAClass):
        save_item = save_item.serialize()
    if isinstance(save_item, dict):
        with h5py.File(file_path, writing_mode) as h5file:
            data_grabber(h5file, file_dictionary_path, save_item, file_compression)
    else:
        save_key = file_dictionary_path.split("/")[-2]
        dictionary = {save_key: save_item}
        file_dictionary_path = "/".join(file_dictionary_path.split("/")[:-2]) + "/"
        with h5py.File(file_path, writing_mode) as h5file:
            data_grabber(h5file, file_dictionary_path, dictionary, file_compression)


def load_hdf5(file_path, file_dictionary_path="/"):
    """
    Loads a dictionary from an hdf5 file.

    :param file_path: Path of the file to load the dictionary from.
    :param file_dictionary_path: Path in dictionary structure of hdf5 file to lo the dictionary in.
    :returns: Dictionary
    """

    def data_grabber(file, path):
        """
        Helper function which recursively loads data from the hdf5 group structure to a dictionary.

        :param file: hdf5 file instance to load the data from.
        :param path: Current group path in hdf5 file group structure.
        :returns: Dictionary
        """
        dictionary = {}
        for key, item in h5file[path].items():
            if isinstance(item, h5py._hl.dataset.Dataset):
                if item[()] is not None:
                    dictionary[key] = item[()]
                    if isinstance(dictionary[key], bytes):
                        dictionary[key] = dictionary[key].decode("utf-8")
                    elif isinstance(dictionary[key], np.bool_):
                        dictionary[key] = bool(dictionary[key])
                else:
                    dictionary[key] = None
            elif isinstance(item, h5py._hl.group.Group):
                if key in SERIALIZATION_MAP.keys():
                    serialized_dict = data_grabber(file, path + key + "/")
                    serialized_class = SERIALIZATION_MAP[key]
                    deserialized_class = serialized_class.deserialize(serialized_dict)
                    dictionary = deserialized_class
                elif key == "list":
                    dictionary_list = [None for x in item.keys()]
                    for listkey in sorted(item.keys()):
                        if isinstance(item[listkey], h5py._hl.dataset.Dataset):
                            dictionary_list[int(listkey)] = item[listkey][()]
                        elif isinstance(item[listkey], h5py._hl.group.Group):
                            dictionary_list[int(listkey)] = data_grabber(file, path + key + "/" + listkey + "/")
                    dictionary = dictionary_list
<<<<<<< HEAD
                elif key == MOLECULE_COMPOSITION:
                    mc = MolecularComposition()
                    molecules = data_grabber(file, path + key + "/")
                    for molecule in molecules:
                        mc.append(molecule)
                    dictionary[key] = mc
                elif key == MOLECULE:
                    data = data_grabber(file, path + key + "/")
                    dictionary = Molecule.from_settings(data)
                elif key == ABSORPTION_SPECTRUM:
                    data = data_grabber(file, path + key + "/")
                    dictionary = Spectrum.from_settings(data)
=======
>>>>>>> 0012f3d9
                else:
                    dictionary[key] = data_grabber(file, path + key + "/")
        return dictionary

    with h5py.File(file_path, "r") as h5file:
        return data_grabber(h5file, file_dictionary_path)


def load_data_field(file_path, data_field, wavelength=None):
    dict_path = generate_dict_path(data_field, wavelength=wavelength)
    data_field_key = dict_path.split("/")[-2]
    dict_path = "/".join(dict_path.split("/")[:-2]) + "/"
    data = load_hdf5(file_path, dict_path)[data_field_key]
    return data


def save_data_field(data, file_path, data_field, wavelength=None):
    dict_path = generate_dict_path(data_field, wavelength=wavelength)
    save_hdf5(data, file_path, dict_path)<|MERGE_RESOLUTION|>--- conflicted
+++ resolved
@@ -4,16 +4,8 @@
 SPDX-License-Identifier: MIT
 """
 
-<<<<<<< HEAD
-from simpa.utils import Tags
-import h5py
-from simpa.io_handling.serialization import SIMPASerializer
-from simpa.utils import Spectrum, Molecule
-from simpa.utils.libraries.molecule_library import MolecularComposition
-=======
 import h5py
 from simpa.io_handling.serialization import SERIALIZATION_MAP
->>>>>>> 0012f3d9
 from simpa.utils.dict_path_manager import generate_dict_path
 import numpy as np
 from simpa.log import Logger
@@ -45,16 +37,6 @@
 
         for key, item in data_dictionary.items():
             key = str(key)
-<<<<<<< HEAD
-            if not isinstance(item, (list, dict, type(None))):
-
-                if isinstance(item, Molecule):
-                    data_grabber(file, path + key + "/" + MOLECULE + "/",
-                                 serializer.serialize(item), compression)
-                elif isinstance(item, Spectrum):
-                    data_grabber(file, path + key + "/" + ABSORPTION_SPECTRUM + "/",
-                                 serializer.serialize(item), compression)
-=======
             if isinstance(item, SerializableSIMPAClass):
                 serialized_item = item.serialize()
 
@@ -67,7 +49,6 @@
                     except (OSError, RuntimeError, ValueError):
                         del h5file[path + key]
                         h5file[path + key] = item
->>>>>>> 0012f3d9
                 else:
                     c = None
                     if isinstance(item, np.ndarray):
@@ -78,35 +59,10 @@
                     except (OSError, RuntimeError, ValueError):
                         del h5file[path + key]
                         try:
-<<<<<<< HEAD
-                            h5file[path + key] = item
-                        except (OSError, RuntimeError, ValueError):
-                            del h5file[path + key]
-                            h5file[path + key] = item
-                    else:
-                        c = None
-                        if isinstance(item, np.ndarray):
-                            c = compression
-
-                        try:
-                            h5file.create_dataset(path + key, data=item, compression=c)
-                        except (OSError, RuntimeError, ValueError):
-                            del h5file[path + key]
-                            try:
-                                h5file.create_dataset(path + key, data=item, compression=c)
-                            except RuntimeError as e:
-                                logger.critical("item " + str(item) + " of type " + str(type(item)) +
-                                                " was not serializable! Full exception: " + str(e))
-                                raise e
-                        except TypeError as e:
-                            logger.critical("The key " + str(key) + " was not of the correct typing for HDF5 handling."
-                                            "Make sure this key is not a tuple. " + str(item) + " " + str(type(item)))
-=======
                             h5file.create_dataset(path + key, data=item, compression=c)
                         except RuntimeError as e:
                             logger.critical("item " + str(item) + " of type " + str(type(item)) +
                                             " was not serializable! Full exception: " + str(e))
->>>>>>> 0012f3d9
                             raise e
                     except TypeError as e:
                         logger.critical("The key " + str(key) + " was not of the correct typing for HDF5 handling."
@@ -191,21 +147,6 @@
                         elif isinstance(item[listkey], h5py._hl.group.Group):
                             dictionary_list[int(listkey)] = data_grabber(file, path + key + "/" + listkey + "/")
                     dictionary = dictionary_list
-<<<<<<< HEAD
-                elif key == MOLECULE_COMPOSITION:
-                    mc = MolecularComposition()
-                    molecules = data_grabber(file, path + key + "/")
-                    for molecule in molecules:
-                        mc.append(molecule)
-                    dictionary[key] = mc
-                elif key == MOLECULE:
-                    data = data_grabber(file, path + key + "/")
-                    dictionary = Molecule.from_settings(data)
-                elif key == ABSORPTION_SPECTRUM:
-                    data = data_grabber(file, path + key + "/")
-                    dictionary = Spectrum.from_settings(data)
-=======
->>>>>>> 0012f3d9
                 else:
                     dictionary[key] = data_grabber(file, path + key + "/")
         return dictionary
