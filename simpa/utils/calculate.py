--- conflicted
+++ resolved
@@ -171,25 +171,6 @@
     return rotation_x(angles[0]) * rotation_y(angles[1]) * rotation_z(angles[2])
 
 
-<<<<<<< HEAD
-def min_max_normalization(data: np.ndarray = None) -> np.ndarray:
-    """
-    Normalizes the given data by applying min max normalization.
-    The resulting array has values between 0 and 1 inclusive.
-
-    :param data: (numpy array) data to be normalized
-    :return: (numpy array) normalized array
-    """
-
-    if data is None:
-        raise AttributeError("Data must not be none in order to normalize it.")
-
-    min = data.min()
-    max = data.max()
-    output = (data - min) / (max - min)
-
-    return output
-=======
 def rotation_matrix_between_vectors(a, b):
     """
     Returns the rotation matrix from a to b
@@ -209,4 +190,22 @@
                     [-cross_product[1], cross_product[0], 0]])
     rotation_matrix = np.eye(3) + mat + mat.dot(mat) * ((1 - dot_product) / (s ** 2))
     return rotation_matrix
->>>>>>> de1d9d90
+
+
+def min_max_normalization(data: np.ndarray = None) -> np.ndarray:
+    """
+    Normalizes the given data by applying min max normalization.
+    The resulting array has values between 0 and 1 inclusive.
+
+    :param data: (numpy array) data to be normalized
+    :return: (numpy array) normalized array
+    """
+
+    if data is None:
+        raise AttributeError("Data must not be none in order to normalize it.")
+
+    min = np.min(data)
+    max = np.max(data)
+    output = (data - min) / (max - min)
+
+    return output