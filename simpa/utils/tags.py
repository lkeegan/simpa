--- conflicted
+++ resolved
@@ -1153,71 +1153,6 @@
     Volume Creation Model Settings
     """
 
-<<<<<<< HEAD
-    # Realistic Time Series including Noise Components
-
-    TRANSFORM_TO_IN_VITRO_DOMAIN = ("transform_to_in_vitro_domain", bool)
-    """
-    determines whether to transform to in-vitor domain, i.e. laser correcting and normalization of simualated
-    time series as well as scaling with in-vitro-based scaling factor and in-vitro laser-energy
-    Usage: core.processing_components.monospectral.realisitic_time_series
-    """
-
-    SCALING_FACTOR = ("scaling_factor", float)
-    """
-    used to scale the simulated time series data
-    can be the membrane peak of an in-vitro (waterbath) acquisition
-    Usage: core.processing_components.monospectral.realisitic_time_series
-    """
-
-    IN_VITRO_LASER_ENERGY = ("in_vitro_laser_energy", float)
-    """
-    laser energy acquired in in_vitro (waterbath) acquisition, will be used to scale the simulated time series
-    Usage: core.processing_components.monospectral.realisitic_time_series
-    """
-
-    BROKEN_SENSORS = ("broken_sensors", (list, np.ndarray))
-    """
-    specify indices of broken sensors
-    Usage: core.processing_components.monospectral.realisitic_time_series
-    """
-
-    OFFSETS = ("offsets", (int, float, list, np.ndarray))
-    """
-    specifies the offset of sensors
-    if int or float: offset will be added on all sensors
-    if list or np.ndarray: offsets will be added for each sensor respectively, needed shape = (#sensors, )
-    Usage: core.processing_components.monospectral.realisitic_time_series
-    """
-
-    THERMAL_NOISES = ("thermal_noises", (int, float, list, np.ndarray))
-    """
-    Determines the standard deviation of thermal noise (Gaussian noise) of time series data
-    if int or float: Gaussian noise will be added on all sensors
-    if list or np.ndarray: Gaussian noise will be added for each sensor respectively, needed shape = (#sensors, )
-    Usage: core.processing_components.monospectral.realisitic_time_series
-    """
-
-    ###    DEPRECATED   ###
-    #DEGRADATED_SENSORS = ("degradated_sensors", (int, float, list, np.ndarray))
-    #"""
-    #If int: specify the number randomly chosen sensors to be degradated
-    #If float: specify the ratio of randomly chosen sensors to be degradated
-    #If list or np.ndarray: specify the indices of sensors to be degradated
-    #"""
-
-    #DEGRADATION_FACTORS = ("degradation_factors", (float, list, np.ndarray))
-    #"""
-    #If float: specify the degradation factor used for all degradated sensors
-    #If list or np.ndarray: specify the degradation factors of the respective degradated sensors
-    #The time series data of the given sensors will be mutltiplied with (1-degradatation_factors)
-    #"""
-
-    #SHIFT_TS = ("shift_time_series", (float, int, list, np.ndarray))
-    #"""
-    #added onto time series data
-    #"""
-=======
     # Add Noisy Time Series Data Properties
 
     IN_AQUA_DATA_PATH = ("in_aqua_data_path", str)
@@ -1268,7 +1203,6 @@
     whether loaded in-aqua is data already cropped, default True
     Usage: module core.processing_components.monospectral.add_noisy_data
     """
->>>>>>> d016183d
 
     # Structures
     STRUCTURES = ("structures", dict)
