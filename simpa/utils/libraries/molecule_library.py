"""
SPDX-FileCopyrightText: 2021 Computer Assisted Medical Interventions Group, DKFZ
SPDX-FileCopyrightText: 2021 VISION Lab, Cancer Research UK Cambridge Institute (CRUK CI)
SPDX-License-Identifier: MIT
"""

import numpy as np
from simpa.utils import Tags
from simpa.utils.tissue_properties import TissueProperties
from simpa.utils.libraries.literature_values import OpticalTissueProperties, StandardProperties
from simpa.utils.libraries.spectra_library import AnisotropySpectrumLibrary, ScatteringSpectrumLibrary
from simpa.utils import Spectrum
from simpa.utils import SPECTRAL_LIBRARY
from simpa.utils.calculate import calculate_oxygenation, calculate_gruneisen_parameter_from_temperature
from simpa.utils.serializer import SerializableSIMPAClass


class MolecularComposition(SerializableSIMPAClass, list):

    def __init__(self, segmentation_type=None, molecular_composition_settings=None):
        super().__init__()
        self.segmentation_type = segmentation_type
        self.internal_properties = TissueProperties()

        if molecular_composition_settings is None:
            return

        _keys = molecular_composition_settings.keys()
        for molecule_name in _keys:
            self.append(molecular_composition_settings[molecule_name])

    def update_internal_properties(self):
        """
        FIXME
        """
        self.internal_properties = TissueProperties()
        self.internal_properties[Tags.PROPERTY_SEGMENTATION] = self.segmentation_type
        self.internal_properties[Tags.PROPERTY_OXYGENATION] = calculate_oxygenation(self)
        for molecule in self:
            self.internal_properties.volume_fraction += molecule.volume_fraction
            self.internal_properties[Tags.PROPERTY_GRUNEISEN_PARAMETER] += \
                molecule.volume_fraction * molecule.gruneisen_parameter
            self.internal_properties[Tags.PROPERTY_DENSITY] += molecule.volume_fraction * molecule.density
            self.internal_properties[Tags.PROPERTY_SPEED_OF_SOUND] += molecule.volume_fraction * molecule.speed_of_sound
            self.internal_properties[Tags.PROPERTY_ALPHA_COEFF] += molecule.volume_fraction * molecule.alpha_coefficient

        if np.abs(self.internal_properties.volume_fraction - 1.0) > 1e-3:
            raise AssertionError("Invalid Molecular composition! The volume fractions of all molecules must be"
                                 "exactly 100%!")

    def get_properties_for_wavelength(self, wavelength) -> TissueProperties:

        self.update_internal_properties()
        self.internal_properties[Tags.PROPERTY_ABSORPTION_PER_CM] = 0
        self.internal_properties[Tags.PROPERTY_SCATTERING_PER_CM] = 0
        self.internal_properties[Tags.PROPERTY_ANISOTROPY] = 0

        for molecule in self:
            self.internal_properties[Tags.PROPERTY_ABSORPTION_PER_CM] += \
                (molecule.volume_fraction * molecule.spectrum.get_value_for_wavelength(wavelength))

            self.internal_properties[Tags.PROPERTY_SCATTERING_PER_CM] += \
                (molecule.volume_fraction * (molecule.scattering_spectrum.get_value_for_wavelength(wavelength)))

            self.internal_properties[Tags.PROPERTY_ANISOTROPY] += \
                molecule.volume_fraction * molecule.anisotropy_spectrum.get_value_for_wavelength(wavelength)

        return self.internal_properties

    def serialize(self) -> dict:
        dict_items = self.__dict__
        list_items = [molecule for molecule in self]
        return {"MolecularComposition": {"dict_items": dict_items, "list_items": list_items}}

    @staticmethod
    def deserialize(dictionary_to_deserialize: dict):
        deserialized_molecular_composition = MolecularCompositionGenerator()
        for molecule in dictionary_to_deserialize["list_items"]:
            deserialized_molecular_composition.append(molecule)
        deserialized_molecular_composition = deserialized_molecular_composition.get_molecular_composition(
            dictionary_to_deserialize["dict_items"]["segmentation_type"]
        )
        return deserialized_molecular_composition


class Molecule(SerializableSIMPAClass, object):

    def __init__(self, name: str = None,
                 absorption_spectrum: Spectrum = None,
                 volume_fraction: float = None,
                 scattering_spectrum: Spectrum = None,
                 anisotropy_spectrum: Spectrum = None, gruneisen_parameter: float = None,
                 density: float = None, speed_of_sound: float = None,
                 alpha_coefficient: float = None):
        """
        :param name: str
        :param absorption_spectrum: Spectrum
        :param volume_fraction: float
        :param scattering_spectrum: Spectrum
        :param anisotropy_spectrum: Spectrum
        :param gruneisen_parameter: float
        :param density: float
        :param speed_of_sound: float
        :param alpha_coefficient: float
        """
        if name is None:
            name = "GenericMoleculeName"
        if not isinstance(name, str):
            if isinstance(name, bytes):
                name = name.decode("utf-8")
            else:
                raise TypeError("Molecule name must be of type str or bytes instead of {}!".format(type(name)))
        self.name = name

        if absorption_spectrum is None:
            absorption_spectrum = SPECTRAL_LIBRARY.CONSTANT_ABSORBER_ZERO
        if isinstance(absorption_spectrum, dict):
            absorption_spectrum = absorption_spectrum[list(absorption_spectrum.keys())[0]]
        if not isinstance(absorption_spectrum, Spectrum):
            raise TypeError(f"The given spectrum was not of type AbsorptionSpectrum! Instead: "
                            f"{type(absorption_spectrum)} and reads: {absorption_spectrum}")
        self.spectrum = absorption_spectrum

        if volume_fraction is None:
            volume_fraction = 0.0
        if not isinstance(volume_fraction, (int, float, np.int64)):
            raise TypeError(f"The given volume_fraction was not of type float instead of {type(volume_fraction)}!")
        self.volume_fraction = volume_fraction

        if scattering_spectrum is None:
            scattering_spectrum = ScatteringSpectrumLibrary.CONSTANT_SCATTERING_ARBITRARY(1e-15)
        if not isinstance(scattering_spectrum, Spectrum):
            raise TypeError(f"The given scattering_spectrum was not of type Spectrum instead of "
                            f"{type(scattering_spectrum)}!")
        self.scattering_spectrum = scattering_spectrum

        if anisotropy_spectrum is None:
            anisotropy_spectrum = 0.0
        if not isinstance(anisotropy_spectrum, Spectrum):
            raise TypeError(f"The given anisotropy was not of type Spectrum instead of {type(anisotropy_spectrum)}!")
        self.anisotropy_spectrum = anisotropy_spectrum

        if gruneisen_parameter is None:
            gruneisen_parameter = calculate_gruneisen_parameter_from_temperature(
                StandardProperties.BODY_TEMPERATURE_CELCIUS)
        if not isinstance(gruneisen_parameter, (int, float)):
            raise TypeError(f"The given gruneisen_parameter was not of type int or float instead "
                            f"of {type(gruneisen_parameter)}!")
        self.gruneisen_parameter = gruneisen_parameter

        if density is None:
            density = StandardProperties.DENSITY_GENERIC
        if not isinstance(density, (np.int32, np.int64, int, float)):
            raise TypeError(f"The given density was not of type int or float instead of {type(density)}!")
        self.density = density

        if speed_of_sound is None:
            speed_of_sound = StandardProperties.SPEED_OF_SOUND_GENERIC
        if not isinstance(speed_of_sound, (np.int32, np.int64, int, float)):
            raise TypeError("The given speed_of_sound was not of type int or float instead of {}!"
                            .format(type(speed_of_sound)))
        self.speed_of_sound = speed_of_sound

        if alpha_coefficient is None:
            alpha_coefficient = StandardProperties.ALPHA_COEFF_GENERIC
        if not isinstance(alpha_coefficient, (int, float)):
            raise TypeError("The given alpha_coefficient was not of type int or float instead of {}!"
                            .format(type(alpha_coefficient)))
        self.alpha_coefficient = alpha_coefficient

    def __eq__(self, other):
        if isinstance(other, Molecule):
            return (self.name == other.name and
                    self.spectrum == other.spectrum and
                    self.volume_fraction == other.volume_fraction and
                    self.scattering_spectrum == other.scattering_spectrum and
                    self.alpha_coefficient == other.alpha_coefficient and
                    self.speed_of_sound == other.speed_of_sound and
                    self.gruneisen_parameter == other.gruneisen_parameter and
                    self.anisotropy_spectrum == other.anisotropy_spectrum and
                    self.density == other.density
                    )
        else:
            return super().__eq__(other)

    def serialize(self):
        serialized_molecule = self.__dict__
        return {"Molecule": serialized_molecule}

    @staticmethod
<<<<<<< HEAD
    def from_settings(settings):
        return Molecule(name=settings["name"],
                        absorption_spectrum=settings["spectrum"],
                        volume_fraction=settings["volume_fraction"],
                        scattering_spectrum=settings["scattering_spectrum"],
                        alpha_coefficient=settings["alpha_coefficient"],
                        speed_of_sound=settings["speed_of_sound"],
                        gruneisen_parameter=settings["gruneisen_parameter"],
                        anisotropy_spectrum=settings["anisotropy_spectrum"],
                        density=settings["density"])
=======
    def deserialize(dictionary_to_deserialize: dict):
        deserialized_molecule = Molecule(name=dictionary_to_deserialize["name"],
                                         absorption_spectrum=dictionary_to_deserialize["spectrum"],
                                         volume_fraction=dictionary_to_deserialize["volume_fraction"],
                                         scattering_spectrum=dictionary_to_deserialize["scattering_spectrum"],
                                         alpha_coefficient=dictionary_to_deserialize["alpha_coefficient"],
                                         speed_of_sound=dictionary_to_deserialize["speed_of_sound"],
                                         gruneisen_parameter=dictionary_to_deserialize["gruneisen_parameter"],
                                         anisotropy_spectrum=dictionary_to_deserialize["anisotropy_spectrum"],
                                         density=dictionary_to_deserialize["density"])
        return deserialized_molecule
>>>>>>> 0012f3d9


class MoleculeLibrary(object):

    # Main absorbers
    @staticmethod
    def water(volume_fraction: float = 1.0):
        return Molecule(name="water",
                        absorption_spectrum=SPECTRAL_LIBRARY.WATER,
                        volume_fraction=volume_fraction,
                        scattering_spectrum=ScatteringSpectrumLibrary.CONSTANT_SCATTERING_ARBITRARY(
                            StandardProperties.WATER_MUS),
                        anisotropy_spectrum=AnisotropySpectrumLibrary.CONSTANT_ANISOTROPY_ARBITRARY(
                            StandardProperties.WATER_G),
                        density=StandardProperties.DENSITY_WATER,
                        speed_of_sound=StandardProperties.SPEED_OF_SOUND_WATER,
                        alpha_coefficient=StandardProperties.ALPHA_COEFF_WATER
                        )

    @staticmethod
    def oxyhemoglobin(volume_fraction: float = 1.0):
        return Molecule(name="oxyhemoglobin",
                        absorption_spectrum=SPECTRAL_LIBRARY.OXYHEMOGLOBIN,
                        volume_fraction=volume_fraction,
                        scattering_spectrum=ScatteringSpectrumLibrary.BLOOD,
                        anisotropy_spectrum=AnisotropySpectrumLibrary.CONSTANT_ANISOTROPY_ARBITRARY(
                            OpticalTissueProperties.BLOOD_ANISOTROPY),
                        density=StandardProperties.DENSITY_BLOOD,
                        speed_of_sound=StandardProperties.SPEED_OF_SOUND_BLOOD,
                        alpha_coefficient=StandardProperties.ALPHA_COEFF_BLOOD
                        )

    @staticmethod
    def deoxyhemoglobin(volume_fraction: float = 1.0):
        return Molecule(name="deoxyhemoglobin",
                        absorption_spectrum=SPECTRAL_LIBRARY.DEOXYHEMOGLOBIN,
                        volume_fraction=volume_fraction,
                        scattering_spectrum=ScatteringSpectrumLibrary.BLOOD,
                        anisotropy_spectrum=AnisotropySpectrumLibrary.CONSTANT_ANISOTROPY_ARBITRARY(
                            OpticalTissueProperties.BLOOD_ANISOTROPY),
                        density=StandardProperties.DENSITY_BLOOD,
                        speed_of_sound=StandardProperties.SPEED_OF_SOUND_BLOOD,
                        alpha_coefficient=StandardProperties.ALPHA_COEFF_BLOOD
                        )

    @staticmethod
    def melanin(volume_fraction: float = 1.0):
        return Molecule(name="melanin",
                        absorption_spectrum=SPECTRAL_LIBRARY.MELANIN,
                        volume_fraction=volume_fraction,
                        scattering_spectrum=ScatteringSpectrumLibrary.EPIDERMIS,
                        anisotropy_spectrum=AnisotropySpectrumLibrary.EPIDERMIS,
                        density=StandardProperties.DENSITY_SKIN,
                        speed_of_sound=StandardProperties.SPEED_OF_SOUND_SKIN,
                        alpha_coefficient=StandardProperties.ALPHA_COEFF_SKIN
                        )

    @staticmethod
    def fat(volume_fraction: float = 1.0):
        return Molecule(name="fat",
                        absorption_spectrum=SPECTRAL_LIBRARY.FAT,
                        volume_fraction=volume_fraction,
                        scattering_spectrum=ScatteringSpectrumLibrary.SUBCUTANEOUS_FAT,
                        anisotropy_spectrum=AnisotropySpectrumLibrary.CONSTANT_ANISOTROPY_ARBITRARY(
                            OpticalTissueProperties.STANDARD_ANISOTROPY),
                        density=StandardProperties.DENSITY_FAT,
                        speed_of_sound=StandardProperties.SPEED_OF_SOUND_FAT,
                        alpha_coefficient=StandardProperties.ALPHA_COEFF_FAT
                        )

    # Scatterers
    @staticmethod
    def constant_scatterer(scattering_coefficient: float = 100.0, anisotropy: float = 0.9,
                           volume_fraction: float = 1.0):
        return Molecule(name="constant_scatterer",
                        absorption_spectrum=SPECTRAL_LIBRARY.CONSTANT_ABSORBER_ZERO,
                        volume_fraction=volume_fraction,
                        scattering_spectrum=
                        ScatteringSpectrumLibrary.CONSTANT_SCATTERING_ARBITRARY(scattering_coefficient),
                        anisotropy_spectrum=AnisotropySpectrumLibrary.CONSTANT_ANISOTROPY_ARBITRARY(anisotropy),
                        density=StandardProperties.DENSITY_GENERIC,
                        speed_of_sound=StandardProperties.SPEED_OF_SOUND_GENERIC,
                        alpha_coefficient=StandardProperties.ALPHA_COEFF_GENERIC
                        )

    @staticmethod
    def soft_tissue_scatterer(volume_fraction: float = 1.0):
        return Molecule(name="soft_tissue_scatterer",
                        absorption_spectrum=SPECTRAL_LIBRARY.CONSTANT_ABSORBER_ZERO,
                        volume_fraction=volume_fraction,
                        scattering_spectrum=ScatteringSpectrumLibrary.BACKGROUND,
                        anisotropy_spectrum=AnisotropySpectrumLibrary.CONSTANT_ANISOTROPY_ARBITRARY(
                            OpticalTissueProperties.STANDARD_ANISOTROPY),
                        density=StandardProperties.DENSITY_GENERIC,
                        speed_of_sound=StandardProperties.SPEED_OF_SOUND_GENERIC,
                        alpha_coefficient=StandardProperties.ALPHA_COEFF_GENERIC
                        )

    @staticmethod
    def muscle_scatterer(volume_fraction: float = 1.0):
        return Molecule(name="muscle_scatterer",
                        absorption_spectrum=SPECTRAL_LIBRARY.CONSTANT_ABSORBER_ZERO,
                        volume_fraction=volume_fraction,
                        scattering_spectrum=ScatteringSpectrumLibrary.MUSCLE,
                        anisotropy_spectrum=AnisotropySpectrumLibrary.CONSTANT_ANISOTROPY_ARBITRARY(
                            OpticalTissueProperties.STANDARD_ANISOTROPY),
                        density=StandardProperties.DENSITY_GENERIC,
                        speed_of_sound=StandardProperties.SPEED_OF_SOUND_GENERIC,
                        alpha_coefficient=StandardProperties.ALPHA_COEFF_GENERIC
                        )

    @staticmethod
    def epidermal_scatterer(volume_fraction: float = 1.0):
        return Molecule(name="epidermal_scatterer",
                        absorption_spectrum=SPECTRAL_LIBRARY.CONSTANT_ABSORBER_ZERO,
                        volume_fraction=volume_fraction,
                        scattering_spectrum=ScatteringSpectrumLibrary.EPIDERMIS,
                        anisotropy_spectrum=AnisotropySpectrumLibrary.EPIDERMIS,
                        density=StandardProperties.DENSITY_SKIN,
                        speed_of_sound=StandardProperties.SPEED_OF_SOUND_SKIN,
                        alpha_coefficient=StandardProperties.ALPHA_COEFF_SKIN
                        )

    @staticmethod
    def dermal_scatterer(volume_fraction: float = 1.0):
        return Molecule(name="dermal_scatterer",
                        absorption_spectrum=SPECTRAL_LIBRARY.SKIN_BASELINE,
                        volume_fraction=volume_fraction,
                        scattering_spectrum=ScatteringSpectrumLibrary.DERMIS,
                        anisotropy_spectrum=AnisotropySpectrumLibrary.CONSTANT_ANISOTROPY_ARBITRARY(
                            OpticalTissueProperties.DERMIS_ANISOTROPY),
                        density=StandardProperties.DENSITY_SKIN,
                        speed_of_sound=StandardProperties.SPEED_OF_SOUND_SKIN,
                        alpha_coefficient=StandardProperties.ALPHA_COEFF_SKIN
                        )

    @staticmethod
    def bone(volume_fraction: float = 1.0):
        return Molecule(name="bone",
                        absorption_spectrum=SPECTRAL_LIBRARY.CONSTANT_ABSORBER_ARBITRARY(
                            OpticalTissueProperties.BONE_ABSORPTION),
                        volume_fraction=volume_fraction,
                        scattering_spectrum=ScatteringSpectrumLibrary.BONE,
                        anisotropy_spectrum=AnisotropySpectrumLibrary.CONSTANT_ANISOTROPY_ARBITRARY(
                            OpticalTissueProperties.STANDARD_ANISOTROPY),
                        density=StandardProperties.DENSITY_BONE,
                        speed_of_sound=StandardProperties.SPEED_OF_SOUND_BONE,
                        alpha_coefficient=StandardProperties.ALPHA_COEFF_BONE
                        )

    @staticmethod
    def mediprene(volume_fraction: float = 1.0):
        return Molecule(name="mediprene",
                        absorption_spectrum=SPECTRAL_LIBRARY.CONSTANT_ABSORBER_ARBITRARY(-np.log(0.85) / 10),  # FIXME
                        volume_fraction=volume_fraction,
                        scattering_spectrum=
                        ScatteringSpectrumLibrary.CONSTANT_SCATTERING_ARBITRARY((-np.log(0.85)) -
                                                                                (-np.log(0.85) / 10)),
                        anisotropy_spectrum=AnisotropySpectrumLibrary.CONSTANT_ANISOTROPY_ARBITRARY(0.9),
                        density=StandardProperties.DENSITY_GEL_PAD,
                        speed_of_sound=StandardProperties.SPEED_OF_SOUND_GEL_PAD,
                        alpha_coefficient=StandardProperties.ALPHA_COEFF_GEL_PAD
                        )

    @staticmethod
    def heavy_water(volume_fraction: float = 1.0):
        return Molecule(name="heavy_water",
                        absorption_spectrum=SPECTRAL_LIBRARY.CONSTANT_ABSORBER_ARBITRARY(
                            StandardProperties.HEAVY_WATER_MUA),
                        volume_fraction=volume_fraction,
                        scattering_spectrum=ScatteringSpectrumLibrary.CONSTANT_SCATTERING_ARBITRARY(
                            StandardProperties.WATER_MUS),
                        anisotropy_spectrum=AnisotropySpectrumLibrary.CONSTANT_ANISOTROPY_ARBITRARY(
                            StandardProperties.WATER_G),
                        density=StandardProperties.DENSITY_HEAVY_WATER,
                        speed_of_sound=StandardProperties.SPEED_OF_SOUND_HEAVY_WATER,
                        alpha_coefficient=StandardProperties.ALPHA_COEFF_WATER
                        )
    @staticmethod
    def air(volume_fraction: float = 1.0):
        return Molecule(name="air",
                        absorption_spectrum=SPECTRAL_LIBRARY.CONSTANT_ABSORBER_ARBITRARY(
                            StandardProperties.AIR_MUA),
                        volume_fraction=volume_fraction,
                        scattering_spectrum=ScatteringSpectrumLibrary.CONSTANT_SCATTERING_ARBITRARY(
                            StandardProperties.AIR_MUS),
                        anisotropy_spectrum=AnisotropySpectrumLibrary.CONSTANT_ANISOTROPY_ARBITRARY(
                            StandardProperties.AIR_G),
                        density=StandardProperties.DENSITY_AIR,
                        speed_of_sound=StandardProperties.SPEED_OF_SOUND_AIR,
                        alpha_coefficient=StandardProperties.ALPHA_COEFF_AIR
                        )


MOLECULE_LIBRARY = MoleculeLibrary()


class MolecularCompositionGenerator(object):
    """
    The MolecularCompositionGenerator is a helper class to facilitate the creation of a
    MolecularComposition instance.
    """
    def __init__(self):
        self.molecular_composition_dictionary = dict()

    def append(self, value: Molecule = None, key: str = None):
        if key is None:
            key = value.name
        if key in self.molecular_composition_dictionary:
            raise KeyError(key + " already in the molecular composition!")
        self.molecular_composition_dictionary[key] = value
        return self

    def get_molecular_composition(self, segmentation_type):
        return MolecularComposition(segmentation_type=segmentation_type,
                                    molecular_composition_settings=self.molecular_composition_dictionary)<|MERGE_RESOLUTION|>--- conflicted
+++ resolved
@@ -188,18 +188,6 @@
         return {"Molecule": serialized_molecule}
 
     @staticmethod
-<<<<<<< HEAD
-    def from_settings(settings):
-        return Molecule(name=settings["name"],
-                        absorption_spectrum=settings["spectrum"],
-                        volume_fraction=settings["volume_fraction"],
-                        scattering_spectrum=settings["scattering_spectrum"],
-                        alpha_coefficient=settings["alpha_coefficient"],
-                        speed_of_sound=settings["speed_of_sound"],
-                        gruneisen_parameter=settings["gruneisen_parameter"],
-                        anisotropy_spectrum=settings["anisotropy_spectrum"],
-                        density=settings["density"])
-=======
     def deserialize(dictionary_to_deserialize: dict):
         deserialized_molecule = Molecule(name=dictionary_to_deserialize["name"],
                                          absorption_spectrum=dictionary_to_deserialize["spectrum"],
@@ -211,7 +199,6 @@
                                          anisotropy_spectrum=dictionary_to_deserialize["anisotropy_spectrum"],
                                          density=dictionary_to_deserialize["density"])
         return deserialized_molecule
->>>>>>> 0012f3d9
 
 
 class MoleculeLibrary(object):
