--- conflicted
+++ resolved
@@ -107,61 +107,15 @@
             self.global_settings)
         detector_positions_voxels = np.round(detector_positions_mm / self.global_settings[Tags.SPACING_MM]).astype(int)
 
-<<<<<<< HEAD
         self.logger.debug(f"Number of detector elements: {len(detector_positions_voxels)}")
 
-        sensor_map = np.zeros(np.shape(data_dict[Tags.OPTICAL_MODEL_INITIAL_PRESSURE]))
-        if Tags.ACOUSTIC_SIMULATION_3D not in self.component_settings or not \
-                self.component_settings[Tags.ACOUSTIC_SIMULATION_3D]:
-            sensor_map[detector_positions_voxels[:, 2], detector_positions_voxels[:, 0]] = 1
+        if Tags.ACOUSTIC_SIMULATION_3D not in self.component_settings or not self.component_settings[Tags.ACOUSTIC_SIMULATION_3D]:
+            sensor_map = detector_positions_voxels[:, [0, 2, 0, 2]]
         else:
-            half_y_dir_detector_pixels = int(round(0.5*PA_device.detector_element_length_mm /
-                                                   self.global_settings[Tags.SPACING_MM]))
-            aranged_voxels = np.arange(- half_y_dir_detector_pixels, half_y_dir_detector_pixels, 1)
-
-            if len(aranged_voxels) < 1:
-                aranged_voxels = [0]
-
-            for pixel in aranged_voxels:
-                sensor_map[detector_positions_voxels[:, 2],
-                           detector_positions_voxels[:, 1] + pixel,
-                           detector_positions_voxels[:, 0]] = 1
-
-        self.logger.debug(f"Number of ones in sensor_map: {np.sum(sensor_map)}")
-=======
-        print("Number of detector elements:", len(detector_positions_voxels))
-        if Tags.ACOUSTIC_SIMULATION_3D not in settings or not settings[Tags.ACOUSTIC_SIMULATION_3D]:
-            sensor_map = detector_positions_voxels[:, [0, 2, 0, 2]]#np.zeros(np.shape(data_dict[Tags.OPTICAL_MODEL_INITIAL_PRESSURE]))
-            sensor_map[:, 0] = sensor_map[:, 0]
-            sensor_map[:, 1] = sensor_map[:, 1]
-            sensor_map[:, 2] = sensor_map[:, 2]
-            sensor_map[:, 3] = sensor_map[:, 3]
-        else:
-            sensor_map = detector_positions_voxels[:, [0, 1, 2, 0, 1, 2]]
-            sensor_map[:, 0] = sensor_map[:, 0]
-            sensor_map[:, 1] = sensor_map[:, 1]
-            sensor_map[:, 2] = sensor_map[:, 2]
-            sensor_map[:, 3] = sensor_map[:, 3]
-            sensor_map[:, 4] = sensor_map[:, 4]
-            sensor_map[:, 5] = sensor_map[:, 5]
+            sensor_map = detector_positions_voxels[:, [2, 1, 0, 2, 1, 0]]
         sensor_map = sensor_map.swapaxes(0, 1)
-        print("SENSOR_MAP SHAPE", np.shape(sensor_map))
-        # if Tags.ACOUSTIC_SIMULATION_3D not in settings or not settings[Tags.ACOUSTIC_SIMULATION_3D]:
-        #     sensor_map[detector_positions_voxels[:, 2], detector_positions_voxels[:, 0]] = 1
-        # else:
-        #     half_y_dir_detector_pixels = int(round(0.5*PA_device.detector_element_length_mm/settings[Tags.SPACING_MM]))
-        #     aranged_voxels = np.arange(- half_y_dir_detector_pixels, half_y_dir_detector_pixels, 1)
-        #
-        #     if len(aranged_voxels) < 1:
-        #         aranged_voxels = [0]
-        #
-        #     for pixel in aranged_voxels:
-        #         sensor_map[detector_positions_voxels[:, 2],
-        #                    detector_positions_voxels[:, 1] + pixel,
-        #                    detector_positions_voxels[:, 0]] = 1
-        #
-        # print("Number of ones in sensor_map:", np.sum(sensor_map))
->>>>>>> 0595e00e
+
+        self.logger.debug(f"SENSOR_MAP SHAPE: {np.shape(sensor_map)}")
 
         data_dict[Tags.PROPERTY_SENSOR_MASK] = sensor_map
         save_hdf5({Tags.PROPERTY_SENSOR_MASK: sensor_map}, self.global_settings[Tags.SIMPA_OUTPUT_PATH],
@@ -234,15 +188,15 @@
 
         # TODO create a flag in the PA device specification if output should be 2D or
         #  3D also returns the axis of the imaging plane
-        if (Tags.ACOUSTIC_SIMULATION_3D in self.component_settings and
-                self.component_settings[Tags.ACOUSTIC_SIMULATION_3D] and
-            Tags.DIGITAL_DEVICE in self.global_settings and self.global_settings[Tags.DIGITAL_DEVICE] == Tags.DIGITAL_DEVICE_MSOT):
-
-            sensor_mask = data_dict[Tags.PROPERTY_SENSOR_MASK]
-            num_imaging_plane_sensors = int(np.sum(sensor_mask[:, detector_positions_voxels[0][1], :]))
-
-            raw_time_series_data = np.reshape(raw_time_series_data, [num_imaging_plane_sensors, -1, num_time_steps])
-            raw_time_series_data = np.squeeze(np.average(raw_time_series_data, axis=1))
+        # if (Tags.ACOUSTIC_SIMULATION_3D in self.component_settings and
+        #         self.component_settings[Tags.ACOUSTIC_SIMULATION_3D] and
+        #     Tags.DIGITAL_DEVICE in self.global_settings and self.global_settings[Tags.DIGITAL_DEVICE] == Tags.DIGITAL_DEVICE_MSOT):
+        #
+        #     sensor_mask = data_dict[Tags.PROPERTY_SENSOR_MASK]
+        #     num_imaging_plane_sensors = int(np.sum(sensor_mask[:, detector_positions_voxels[0][1], :]))
+        #
+        #     raw_time_series_data = np.reshape(raw_time_series_data, [num_imaging_plane_sensors, -1, num_time_steps])
+        #     raw_time_series_data = np.squeeze(np.average(raw_time_series_data, axis=1))
 
         self.global_settings[Tags.K_WAVE_SPECIFIC_DT] = float(time_grid["time_step"])
         self.global_settings[Tags.K_WAVE_SPECIFIC_NT] = num_time_steps
