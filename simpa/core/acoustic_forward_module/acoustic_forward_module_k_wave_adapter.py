--- conflicted
+++ resolved
@@ -77,36 +77,6 @@
 
         tmp_ac_data = load_hdf5(self.global_settings[Tags.SIMPA_OUTPUT_PATH], SaveFilePaths.SIMULATION_PROPERTIES)
 
-<<<<<<< HEAD
-        wavelength = str(self.global_settings[Tags.WAVELENGTH])
-        initial_pressure = data_dict[Tags.OPTICAL_MODEL_INITIAL_PRESSURE][wavelength]
-
-        simulate_3d = (len(np.shape(initial_pressure)) == 3)
-
-        if simulate_3d:
-            axes = (0, 2)
-        else:
-            axes = (0, 1)
-
-        data_dict[Tags.PROPERTY_SPEED_OF_SOUND] = np.rot90(tmp_ac_data[Tags.PROPERTY_SPEED_OF_SOUND], 3, axes=axes)
-        data_dict[Tags.PROPERTY_DENSITY] = np.rot90(tmp_ac_data[Tags.PROPERTY_DENSITY], 3, axes=axes)
-        data_dict[Tags.PROPERTY_ALPHA_COEFF] = np.rot90(tmp_ac_data[Tags.PROPERTY_ALPHA_COEFF], 3, axes=axes)
-        data_dict[Tags.OPTICAL_MODEL_INITIAL_PRESSURE] = np.flip(
-            np.rot90(initial_pressure, axes=axes))
-
-        try:
-            data_dict[Tags.PROPERTY_DIRECTIVITY_ANGLE] = np.rot90(tmp_ac_data[Tags.PROPERTY_DIRECTIVITY_ANGLE], 3,
-                                                                  axes=axes)
-        except ValueError:
-            self.logger.error("No directivity_angle specified")
-        except KeyError:
-            self.logger.error("No directivity_angle specified")
-
-        del tmp_ac_data
-        gc.collect()
-
-=======
->>>>>>> de1d9d90
         PA_device = detection_geometry
         PA_device.check_settings_prerequisites(self.global_settings)
         field_of_view_extent = PA_device.get_field_of_view_extent_mm()
@@ -166,14 +136,7 @@
             angles = np.array([z_angles[::-1], y_angles[::-1], x_angles[::-1]])
             data_dict[Tags.PROPERTY_DIRECTIVITY_ANGLE] = angles
             data_dict[Tags.PROPERTY_INTRINSIC_EULER_ANGLE] = intrinsic_euler_angles
-        # Matlab indexes start at 1
-        detector_positions_voxels = np.round(detector_positions_mm / self.global_settings[Tags.SPACING_MM]).astype(int) + 1
-
-<<<<<<< HEAD
-=======
-        self.logger.debug(f"Number of detector elements: {len(detector_positions_voxels)}")
-
->>>>>>> de1d9d90
+
         optical_path = self.global_settings[Tags.SIMPA_OUTPUT_PATH] + ".mat"
 
         possible_k_wave_parameters = [Tags.SPACING_MM,
@@ -203,14 +166,10 @@
         data_dict["settings"] = k_wave_settings
         sio.savemat(optical_path, data_dict, long_field_names=True)
 
-<<<<<<< HEAD
-        del data_dict, k_wave_settings, sensor_map, detector_positions_voxels, detector_positions_mm, PA_device
+        del data_dict, k_wave_settings, detector_positions_mm, PA_device
         gc.collect()
 
-        if simulate_3d:
-=======
         if not simulate_2d:
->>>>>>> de1d9d90
             self.logger.info("Simulating 3D....")
             simulation_script_path = "simulate_3D"
         else:
