--- conflicted
+++ resolved
@@ -6,10 +6,7 @@
 
 from simpa.utils import Tags
 from simpa.io_handling.io_hdf5 import save_hdf5, load_hdf5
-<<<<<<< HEAD
-=======
 from simpa.io_handling.ipasc import export_to_ipasc
->>>>>>> 0012f3d9
 from simpa.utils.settings import Settings
 from simpa.log import Logger
 from .device_digital_twins.digital_device_twin_base import DigitalDeviceTwinBase
@@ -87,12 +84,9 @@
         all_data = load_hdf5(settings[Tags.SIMPA_OUTPUT_PATH])
         save_hdf5(all_data, settings[Tags.SIMPA_OUTPUT_PATH], file_compression="gzip")
 
-<<<<<<< HEAD
-=======
     # Export simulation result to IPASC-compatible format.
     if Tags.DO_IPASC_EXPORT in settings and settings[Tags.DO_IPASC_EXPORT]:
         logger.info("Exporting to IPASC....")
         export_to_ipasc(settings[Tags.SIMPA_OUTPUT_PATH], device=digital_device_twin)
 
->>>>>>> 0012f3d9
     logger.info(f"The entire simulation pipeline required {time.time() - start_time} seconds.")