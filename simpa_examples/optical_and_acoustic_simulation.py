"""
SPDX-FileCopyrightText: 2021 Computer Assisted Medical Interventions Group, DKFZ
SPDX-FileCopyrightText: 2021 VISION Lab, Cancer Research UK Cambridge Institute (CRUK CI)
SPDX-License-Identifier: MIT
"""

from simpa.utils import Tags, TISSUE_LIBRARY

from simpa.core.simulation import simulate
from simpa.utils.settings import Settings
from simpa.visualisation.matplotlib_data_visualisation import visualise_data
import numpy as np
from simpa.utils.path_manager import PathManager
from simpa.core import ImageReconstructionModuleDelayAndSumAdapter, GaussianNoiseProcessingComponent, \
    OpticalForwardModelMcxAdapter, AcousticForwardModelKWaveAdapter, VolumeCreationModelModelBasedAdapter, \
    FieldOfViewCroppingProcessingComponent
from simpa.core.device_digital_twins import MSOTAcuityEcho


# FIXME temporary workaround for newest Intel architectures
import os
os.environ["KMP_DUPLICATE_LIB_OK"] = "TRUE"

VOLUME_TRANSDUCER_DIM_IN_MM = 75
VOLUME_PLANAR_DIM_IN_MM = 20
VOLUME_HEIGHT_IN_MM = 25
SPACING = 0.25
RANDOM_SEED = 4711

# TODO: Please make sure that a valid path_config.env file is located in your home directory, or that you
#  point to the correct file in the PathManager().
path_manager = PathManager()

# If VISUALIZE is set to True, the simulation result will be plotted
VISUALIZE = True


def create_example_tissue():
    """
    This is a very simple example script of how to create a tissue definition.
    It contains a muscular background, an epidermis layer on top of the muscles
    and a blood vessel.
    """
    background_dictionary = Settings()
    background_dictionary[Tags.MOLECULE_COMPOSITION] = TISSUE_LIBRARY.constant(1e-10, 1e-10, 1.0)
    background_dictionary[Tags.STRUCTURE_TYPE] = Tags.BACKGROUND

    muscle_dictionary = Settings()
    muscle_dictionary[Tags.PRIORITY] = 1
    muscle_dictionary[Tags.STRUCTURE_START_MM] = [0, 0, 0]
    muscle_dictionary[Tags.STRUCTURE_END_MM] = [0, 0, 100]
    muscle_dictionary[Tags.MOLECULE_COMPOSITION] = TISSUE_LIBRARY.muscle()
    muscle_dictionary[Tags.CONSIDER_PARTIAL_VOLUME] = True
    muscle_dictionary[Tags.ADHERE_TO_DEFORMATION] = True
    muscle_dictionary[Tags.STRUCTURE_TYPE] = Tags.HORIZONTAL_LAYER_STRUCTURE

    vessel_1_dictionary = Settings()
    vessel_1_dictionary[Tags.PRIORITY] = 3
    vessel_1_dictionary[Tags.STRUCTURE_START_MM] = [VOLUME_TRANSDUCER_DIM_IN_MM/2,
                                                    0, 10]
    vessel_1_dictionary[Tags.STRUCTURE_END_MM] = [VOLUME_TRANSDUCER_DIM_IN_MM/2, VOLUME_PLANAR_DIM_IN_MM, 10]
    vessel_1_dictionary[Tags.STRUCTURE_RADIUS_MM] = 3
    vessel_1_dictionary[Tags.MOLECULE_COMPOSITION] = TISSUE_LIBRARY.blood()
    vessel_1_dictionary[Tags.CONSIDER_PARTIAL_VOLUME] = True
    vessel_1_dictionary[Tags.STRUCTURE_TYPE] = Tags.CIRCULAR_TUBULAR_STRUCTURE

    epidermis_dictionary = Settings()
    epidermis_dictionary[Tags.PRIORITY] = 8
    epidermis_dictionary[Tags.STRUCTURE_START_MM] = [0, 0, 0]
    epidermis_dictionary[Tags.STRUCTURE_END_MM] = [0, 0, 0.5]
    epidermis_dictionary[Tags.MOLECULE_COMPOSITION] = TISSUE_LIBRARY.epidermis()
    epidermis_dictionary[Tags.CONSIDER_PARTIAL_VOLUME] = True
    epidermis_dictionary[Tags.ADHERE_TO_DEFORMATION] = True
    epidermis_dictionary[Tags.STRUCTURE_TYPE] = Tags.HORIZONTAL_LAYER_STRUCTURE

    tissue_dict = Settings()
    tissue_dict[Tags.BACKGROUND] = background_dictionary
    tissue_dict["muscle"] = muscle_dictionary
    tissue_dict["epidermis"] = epidermis_dictionary
    tissue_dict["vessel_1"] = vessel_1_dictionary
    return tissue_dict


# Seed the numpy random configuration prior to creating the global_settings file in
# order to ensure that the same volume
# is generated with the same random seed every time.

np.random.seed(RANDOM_SEED)
VOLUME_NAME = "CompletePipelineTestMSOT_"+str(RANDOM_SEED)

general_settings = {
            # These parameters set the general properties of the simulated volume
            Tags.RANDOM_SEED: RANDOM_SEED,
            Tags.VOLUME_NAME: "CompletePipelineTestMSOT_" + str(RANDOM_SEED),
            Tags.SIMULATION_PATH: path_manager.get_hdf5_file_save_path(),
            Tags.SPACING_MM: SPACING,
            Tags.DIM_VOLUME_Z_MM: VOLUME_HEIGHT_IN_MM,
            Tags.DIM_VOLUME_X_MM: VOLUME_TRANSDUCER_DIM_IN_MM,
            Tags.DIM_VOLUME_Y_MM: VOLUME_PLANAR_DIM_IN_MM,
            Tags.VOLUME_CREATOR: Tags.VOLUME_CREATOR_VERSATILE,
            Tags.GPU: True,

            # The following parameters set the optical forward model
            Tags.WAVELENGTHS: [700]
        }
settings = Settings(general_settings)
np.random.seed(RANDOM_SEED)

settings.set_volume_creation_settings({
    Tags.STRUCTURES: create_example_tissue(),
    Tags.SIMULATE_DEFORMED_LAYERS: True
})

settings.set_optical_settings({
    Tags.OPTICAL_MODEL_NUMBER_PHOTONS: 1e7,
    Tags.OPTICAL_MODEL_BINARY_PATH: path_manager.get_mcx_binary_path(),
    Tags.ILLUMINATION_TYPE: Tags.ILLUMINATION_TYPE_MSOT_ACUITY_ECHO,
    Tags.LASER_PULSE_ENERGY_IN_MILLIJOULE: 50,
})

settings.set_acoustic_settings({
<<<<<<< HEAD
=======
    Tags.ACOUSTIC_SIMULATION_3D: False,
>>>>>>> de1d9d90
    Tags.ACOUSTIC_MODEL_BINARY_PATH: path_manager.get_matlab_binary_path(),
    Tags.PROPERTY_ALPHA_POWER: 1.05,
    Tags.SENSOR_RECORD: "p",
    Tags.PMLInside: False,
    Tags.PMLSize: [31, 32],
    Tags.PMLAlpha: 1.5,
    Tags.PlotPML: False,
    Tags.RECORDMOVIE: False,
    Tags.MOVIENAME: "visualization_log",
    Tags.ACOUSTIC_LOG_SCALE: True
})

settings.set_reconstruction_settings({
    Tags.RECONSTRUCTION_PERFORM_BANDPASS_FILTERING: False,
    Tags.ACOUSTIC_MODEL_BINARY_PATH: path_manager.get_matlab_binary_path(),
    Tags.ACOUSTIC_SIMULATION_3D: True,
    Tags.PROPERTY_ALPHA_POWER: 1.05,
    Tags.TUKEY_WINDOW_ALPHA: 0.5,
    Tags.BANDPASS_CUTOFF_LOWPASS: int(8e6),
    Tags.BANDPASS_CUTOFF_HIGHPASS: int(0.1e6),
    Tags.RECONSTRUCTION_BMODE_AFTER_RECONSTRUCTION: True,
    Tags.RECONSTRUCTION_BMODE_METHOD: Tags.RECONSTRUCTION_BMODE_METHOD_HILBERT_TRANSFORM,
    Tags.RECONSTRUCTION_APODIZATION_METHOD: Tags.RECONSTRUCTION_APODIZATION_BOX,
    Tags.RECONSTRUCTION_MODE: Tags.RECONSTRUCTION_MODE_DIFFERENTIAL,
    Tags.SENSOR_RECORD: "p",
    Tags.PMLInside: False,
    Tags.PMLSize: [31, 32],
    Tags.PMLAlpha: 1.5,
    Tags.PlotPML: False,
    Tags.RECORDMOVIE: False,
    Tags.MOVIENAME: "visualization_log",
    Tags.ACOUSTIC_LOG_SCALE: True
})

settings["noise_initial_pressure"] = {
    Tags.NOISE_MEAN: 1,
    Tags.NOISE_STD: 0.1,
    Tags.NOISE_MODE: Tags.NOISE_MODE_MULTIPLICATIVE,
    Tags.DATA_FIELD: Tags.OPTICAL_MODEL_INITIAL_PRESSURE,
    Tags.NOISE_NON_NEGATIVITY_CONSTRAINT: True
}

settings["noise_time_series"] = {
    Tags.NOISE_STD: 1,
    Tags.NOISE_MODE: Tags.NOISE_MODE_ADDITIVE,
    Tags.DATA_FIELD: Tags.TIME_SERIES_DATA
}

device = MSOTAcuityEcho(device_position_mm=np.array([VOLUME_TRANSDUCER_DIM_IN_MM/2,
                                                     VOLUME_PLANAR_DIM_IN_MM/2,
                                                     0]))

device.update_settings_for_use_of_model_based_volume_creator(settings)

SIMUATION_PIPELINE = [
    VolumeCreationModelModelBasedAdapter(settings),
    OpticalForwardModelMcxAdapter(settings),
<<<<<<< HEAD
    FieldOfViewCroppingProcessingComponent(settings),
    #GaussianNoiseProcessingComponent(settings, "noise_initial_pressure"),
=======
    GaussianNoiseProcessingComponent(settings, "noise_initial_pressure"),
>>>>>>> de1d9d90
    AcousticForwardModelKWaveAdapter(settings),
    GaussianNoiseProcessingComponent(settings, "noise_time_series"),
    ImageReconstructionModuleDelayAndSumAdapter(settings)
]

simulate(SIMUATION_PIPELINE, settings, device)

if Tags.WAVELENGTH in settings:
    WAVELENGTH = settings[Tags.WAVELENGTH]
else:
    WAVELENGTH = 700

if VISUALIZE:
    visualise_data(path_manager.get_hdf5_file_save_path() + "/" + VOLUME_NAME + ".hdf5", WAVELENGTH,
                   show_time_series_data=True,
                   show_initial_pressure=True,
                   show_absorption=False,
                   show_segmentation_map=False,
                   show_tissue_density=False,
                   show_reconstructed_data=True,
                   show_fluence=False,
                   log_scale=False)<|MERGE_RESOLUTION|>--- conflicted
+++ resolved
@@ -119,10 +119,7 @@
 })
 
 settings.set_acoustic_settings({
-<<<<<<< HEAD
-=======
     Tags.ACOUSTIC_SIMULATION_3D: False,
->>>>>>> de1d9d90
     Tags.ACOUSTIC_MODEL_BINARY_PATH: path_manager.get_matlab_binary_path(),
     Tags.PROPERTY_ALPHA_POWER: 1.05,
     Tags.SENSOR_RECORD: "p",
@@ -180,14 +177,10 @@
 SIMUATION_PIPELINE = [
     VolumeCreationModelModelBasedAdapter(settings),
     OpticalForwardModelMcxAdapter(settings),
-<<<<<<< HEAD
-    FieldOfViewCroppingProcessingComponent(settings),
-    #GaussianNoiseProcessingComponent(settings, "noise_initial_pressure"),
-=======
     GaussianNoiseProcessingComponent(settings, "noise_initial_pressure"),
->>>>>>> de1d9d90
     AcousticForwardModelKWaveAdapter(settings),
     GaussianNoiseProcessingComponent(settings, "noise_time_series"),
+    FieldOfViewCroppingProcessingComponent(settings),
     ImageReconstructionModuleDelayAndSumAdapter(settings)
 ]
 
