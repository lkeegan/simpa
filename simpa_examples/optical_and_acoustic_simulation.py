--- conflicted
+++ resolved
@@ -35,15 +35,6 @@
 import os
 os.environ["KMP_DUPLICATE_LIB_OK"] = "TRUE"
 
-<<<<<<< HEAD
-# TODO change these paths to the desired executable and save folder
-SAVE_PATH = "/home/tom/dev/FP/simpa/simpa_examples"
-MCX_BINARY_PATH = "/home/tom/dev/FP/simpa/simpa_examples/mcx"  # On Linux systems, the .exe at the end must be omitted.
-MATLAB_PATH = "/usr/local/MATLAB/R2020b/bin/matlab"
-ACOUSTIC_MODEL_SCRIPT = "/home/tom/dev/FP/simpa/simpa/core/acoustic_simulation"
-
-=======
->>>>>>> 4879255b
 VOLUME_TRANSDUCER_DIM_IN_MM = 75
 VOLUME_PLANAR_DIM_IN_MM = 20
 VOLUME_HEIGHT_IN_MM = 25
@@ -275,16 +266,10 @@
     WAVELENGTH = 700
 
 if VISUALIZE:
-<<<<<<< HEAD
-    visualise_data(SAVE_PATH + "/" + VOLUME_NAME + ".hdf5", WAVELENGTH,
+    visualise_data(path_manager.get_hdf5_file_save_path() + "/" + VOLUME_NAME + ".hdf5", WAVELENGTH,
                    show_time_series_data=False,
                    show_absorption=False,
                    show_segmentation_map=False,
                    show_tissue_density=False,
-=======
-    visualise_data(path_manager.get_hdf5_file_save_path() + "/" + VOLUME_NAME + ".hdf5", WAVELENGTH,
-                   show_time_series_data=True,
-                   show_tissue_density=True,
->>>>>>> 4879255b
                    show_reconstructed_data=True,
                    show_fluence=False)