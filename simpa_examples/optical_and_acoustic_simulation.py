# The MIT License (MIT)
#
# Copyright (c) 2021 Computer Assisted Medical Interventions Group, DKFZ
#
# Permission is hereby granted, free of charge, to any person obtaining a copy
# of this software and associated simpa_documentation files (the "Software"), to deal
# in the Software without restriction, including without limitation the rights
# to use, copy, modify, merge, publish, distribute, sublicense, and/or sell
# copies of the Software, and to permit persons to whom the Software is
# furnished to do so, subject to the following conditions:
#
# The above copyright notice and this permission notice shall be included in all
# copies or substantial portions of the Software.
#
# THE SOFTWARE IS PROVIDED "AS IS", WITHOUT WARRANTY OF ANY KIND, EXPRESS OR
# IMPLIED, INCLUDING BUT NOT LIMITED TO THE WARRANTIES OF MERCHANTABILITY,
# FITNESS FOR A PARTICULAR PURPOSE AND NONINFRINGEMENT. IN NO EVENT SHALL THE
# AUTHORS OR COPYRIGHT HOLDERS BE LIABLE FOR ANY CLAIM, DAMAGES OR OTHER
# LIABILITY, WHETHER IN AN ACTION OF CONTRACT, TORT OR OTHERWISE, ARISING FROM,
# OUT OF OR IN CONNECTION WITH THE SOFTWARE OR THE USE OR OTHER DEALINGS IN THE
# SOFTWARE.

from simpa.utils import Tags, TISSUE_LIBRARY

from simpa.core.simulation import simulate
from simpa.utils.settings_generator import Settings
<<<<<<< HEAD
from simpa_examples.access_saved_PAI_data import visualise_data
=======
from simpa.utils.dict_path_manager import generate_dict_path
from simpa.io_handling import load_hdf5
from simpa.utils.libraries.structure_library import HorizontalLayerStructure
>>>>>>> fd79c23c
import numpy as np
import matplotlib.pyplot as plt

# TODO change these paths to the desired executable and save folder
<<<<<<< HEAD
SAVE_PATH = "D:/save/"
MCX_BINARY_PATH = "D:/bin/Release/mcx.exe"     # On Linux systems, the .exe at the end must be omitted.
MATLAB_PATH = "C:/Program Files/MATLAB/R2020b/bin/matlab.exe"
ACOUSTIC_MODEL_SCRIPT = "C:/simpa/simpa/core/acoustic_simulation"
=======
SAVE_PATH = "/home/tom/dev/FP/simpa/simpa_examples"
MCX_BINARY_PATH = "./mcx"
>>>>>>> fd79c23c

VOLUME_TRANSDUCER_DIM_IN_MM = 75
VOLUME_PLANAR_DIM_IN_MM = 20
VOLUME_HEIGHT_IN_MM = 25
SPACING = 0.5
RANDOM_SEED = 4711

# If VISUALIZE is set to True, the simulation result will be plotted
VISUALIZE = True


def create_example_tissue():
    """
    This is a very simple example script of how to create a tissue definition.
    It contains a muscular background, an epidermis layer on top of the muscles
    and a blood vessel.
    """
    background_dictionary = Settings()
    background_dictionary[Tags.MOLECULE_COMPOSITION] = TISSUE_LIBRARY.muscle()
    background_dictionary[Tags.STRUCTURE_TYPE] = Tags.BACKGROUND

    muscle_dictionary = Settings()
    muscle_dictionary[Tags.PRIORITY] = 1
    muscle_dictionary[Tags.STRUCTURE_START_MM] = [0, 0, 0]
    muscle_dictionary[Tags.STRUCTURE_END_MM] = [0, 0, 100]
    muscle_dictionary[Tags.MOLECULE_COMPOSITION] = TISSUE_LIBRARY.muscle()
    muscle_dictionary[Tags.CONSIDER_PARTIAL_VOLUME] = True
    muscle_dictionary[Tags.ADHERE_TO_DEFORMATION] = True
    muscle_dictionary[Tags.STRUCTURE_TYPE] = Tags.HORIZONTAL_LAYER_STRUCTURE

    vessel_1_dictionary = Settings()
    vessel_1_dictionary[Tags.PRIORITY] = 3
    vessel_1_dictionary[Tags.STRUCTURE_START_MM] = [VOLUME_TRANSDUCER_DIM_IN_MM/2,
                                                    0, 10]
    vessel_1_dictionary[Tags.STRUCTURE_END_MM] = [VOLUME_TRANSDUCER_DIM_IN_MM/2, VOLUME_PLANAR_DIM_IN_MM, 10]
    vessel_1_dictionary[Tags.STRUCTURE_RADIUS_MM] = 3
    vessel_1_dictionary[Tags.MOLECULE_COMPOSITION] = TISSUE_LIBRARY.blood_generic()
    vessel_1_dictionary[Tags.CONSIDER_PARTIAL_VOLUME] = True
    vessel_1_dictionary[Tags.STRUCTURE_TYPE] = Tags.CIRCULAR_TUBULAR_STRUCTURE

    epidermis_dictionary = Settings()
    epidermis_dictionary[Tags.PRIORITY] = 8
    epidermis_dictionary[Tags.STRUCTURE_START_MM] = [0, 0, 0]
    epidermis_dictionary[Tags.STRUCTURE_END_MM] = [0, 0, 1]
    epidermis_dictionary[Tags.MOLECULE_COMPOSITION] = TISSUE_LIBRARY.epidermis()
    epidermis_dictionary[Tags.CONSIDER_PARTIAL_VOLUME] = True
    epidermis_dictionary[Tags.ADHERE_TO_DEFORMATION] = True
    epidermis_dictionary[Tags.STRUCTURE_TYPE] = Tags.HORIZONTAL_LAYER_STRUCTURE

    tissue_dict = Settings()
    tissue_dict[Tags.BACKGROUND] = background_dictionary
    tissue_dict["muscle"] = muscle_dictionary
    tissue_dict["epidermis"] = epidermis_dictionary
    tissue_dict["vessel_1"] = vessel_1_dictionary
    return tissue_dict

# Seed the numpy random configuration prior to creating the global_settings file in
# order to ensure that the same volume
# is generated with the same random seed every time.

np.random.seed(RANDOM_SEED)
VOLUME_NAME = "CompletePipelineTestMSOT_"+str(RANDOM_SEED)

settings = {
    # These parameters set the general propeties of the simulated volume
    Tags.RANDOM_SEED: RANDOM_SEED,
    Tags.VOLUME_NAME: VOLUME_NAME,
    Tags.SIMULATION_PATH: SAVE_PATH,
    Tags.SPACING_MM: SPACING,
    Tags.DIM_VOLUME_Z_MM: VOLUME_HEIGHT_IN_MM,
    Tags.DIM_VOLUME_X_MM: VOLUME_TRANSDUCER_DIM_IN_MM,
    Tags.DIM_VOLUME_Y_MM: VOLUME_PLANAR_DIM_IN_MM,
    Tags.VOLUME_CREATOR: Tags.VOLUME_CREATOR_VERSATILE,
    Tags.SIMULATE_DEFORMED_LAYERS: True,
    # Tags.DEFORMED_LAYERS_SETTINGS: create_deformation_settings([[0, VOLUME_TRANSDUCER_DIM_IN_MM],
    #                                                            [0, VOLUME_PLANAR_DIM_IN_MM]],
    #                                                            maximum_z_elevation_mm=10,
    #                                                            filter_sigma=0,
    #                                                            cosine_scaling_factor=1),

    # Simulation Device
    Tags.DIGITAL_DEVICE: Tags.DIGITAL_DEVICE_MSOT,

    # The following parameters set the optical forward model
    Tags.RUN_OPTICAL_MODEL: True,
    Tags.WAVELENGTHS: [700],
    Tags.OPTICAL_MODEL_NUMBER_PHOTONS: 1e7,
    Tags.OPTICAL_MODEL_BINARY_PATH: MCX_BINARY_PATH,
    Tags.OPTICAL_MODEL: Tags.OPTICAL_MODEL_MCX,
    Tags.ILLUMINATION_TYPE: Tags.ILLUMINATION_TYPE_MSOT_ACUITY_ECHO,
    Tags.LASER_PULSE_ENERGY_IN_MILLIJOULE: 50,

    # The following parameters tell the script that we do not want any extra
    # modelling steps
    Tags.RUN_ACOUSTIC_MODEL: True,
    Tags.ACOUSTIC_SIMULATION_3D: False,
    Tags.ACOUSTIC_MODEL: Tags.ACOUSTIC_MODEL_K_WAVE,
<<<<<<< HEAD
    Tags.ACOUSTIC_MODEL_BINARY_PATH: MATLAB_PATH,
    Tags.ACOUSTIC_MODEL_SCRIPT_LOCATION: ACOUSTIC_MODEL_SCRIPT,
    Tags.ACOUSTIC_SIMULATION_3D: True,
=======
    Tags.ACOUSTIC_MODEL_BINARY_PATH: "/usr/local/MATLAB/R2020b/bin/matlab",
    Tags.ACOUSTIC_MODEL_SCRIPT_LOCATION: "/home/tom/dev/FP/simpa/simpa/core/acoustic_simulation",
>>>>>>> fd79c23c
    Tags.GPU: True,

    Tags.PROPERTY_ALPHA_POWER: 1.05,

    Tags.SENSOR_RECORD: "p",
    # Tags.SENSOR_DIRECTIVITY_PATTERN: "pressure",

    Tags.PMLInside: False,
    Tags.PMLSize: [31, 32],
    Tags.PMLAlpha: 1.5,
    Tags.PlotPML: False,
    Tags.RECORDMOVIE: False,
    Tags.MOVIENAME: "visualization_log",
    Tags.ACOUSTIC_LOG_SCALE: True,

    Tags.APPLY_NOISE_MODEL: False,
    Tags.SIMULATION_EXTRACT_FIELD_OF_VIEW: False,

    Tags.PERFORM_IMAGE_RECONSTRUCTION: True,
    Tags.RECONSTRUCTION_ALGORITHM: Tags.RECONSTRUCTION_ALGORITHM_PYTORCH_DAS
}
settings = Settings(settings)
# global_settings[Tags.SIMULATE_DEFORMED_LAYERS] = True
np.random.seed(RANDOM_SEED)

settings[Tags.STRUCTURES] = create_example_tissue()
print("Simulating ", RANDOM_SEED)
import time
timer = time.time()
simulate(settings)
print("Needed", time.time()-timer, "seconds")
print("Simulating ", RANDOM_SEED, "[Done]")

<<<<<<< HEAD
if Tags.WAVELENGTH in settings:
    WAVELENGTH = settings[Tags.WAVELENGTH]
else:
    WAVELENGTH = 700

if VISUALIZE:
    visualise_data(SAVE_PATH + "/" + VOLUME_NAME + ".hdf5", WAVELENGTH,
                   show_time_series_data=True,
                   show_tissue_density=True,
                   show_reconstructed_data=True,
                   show_fluence=True)
=======
reconstructed_image_path = generate_dict_path(
    settings,
    Tags.RECONSTRUCTED_DATA,
    wavelength=settings[Tags.WAVELENGTH],
    upsampled_data=True)

optical_data_path = generate_dict_path(settings, Tags.OPTICAL_MODEL_INITIAL_PRESSURE,
                                       wavelength=settings[Tags.WAVELENGTH],
                                       upsampled_data=True)

reconstructed_image = load_hdf5(
    settings[Tags.SIMPA_OUTPUT_PATH],
    reconstructed_image_path)[Tags.RECONSTRUCTED_DATA]

initial_pressure = load_hdf5(settings[Tags.SIMPA_OUTPUT_PATH], optical_data_path)[Tags.OPTICAL_MODEL_INITIAL_PRESSURE]

plt.imshow(reconstructed_image)
plt.show()

plt.imshow(initial_pressure)
plt.show()
>>>>>>> fd79c23c
<|MERGE_RESOLUTION|>--- conflicted
+++ resolved
@@ -24,26 +24,17 @@
 
 from simpa.core.simulation import simulate
 from simpa.utils.settings_generator import Settings
-<<<<<<< HEAD
 from simpa_examples.access_saved_PAI_data import visualise_data
-=======
 from simpa.utils.dict_path_manager import generate_dict_path
 from simpa.io_handling import load_hdf5
 from simpa.utils.libraries.structure_library import HorizontalLayerStructure
->>>>>>> fd79c23c
 import numpy as np
-import matplotlib.pyplot as plt
 
 # TODO change these paths to the desired executable and save folder
-<<<<<<< HEAD
 SAVE_PATH = "D:/save/"
 MCX_BINARY_PATH = "D:/bin/Release/mcx.exe"     # On Linux systems, the .exe at the end must be omitted.
 MATLAB_PATH = "C:/Program Files/MATLAB/R2020b/bin/matlab.exe"
 ACOUSTIC_MODEL_SCRIPT = "C:/simpa/simpa/core/acoustic_simulation"
-=======
-SAVE_PATH = "/home/tom/dev/FP/simpa/simpa_examples"
-MCX_BINARY_PATH = "./mcx"
->>>>>>> fd79c23c
 
 VOLUME_TRANSDUCER_DIM_IN_MM = 75
 VOLUME_PLANAR_DIM_IN_MM = 20
@@ -141,14 +132,9 @@
     Tags.RUN_ACOUSTIC_MODEL: True,
     Tags.ACOUSTIC_SIMULATION_3D: False,
     Tags.ACOUSTIC_MODEL: Tags.ACOUSTIC_MODEL_K_WAVE,
-<<<<<<< HEAD
     Tags.ACOUSTIC_MODEL_BINARY_PATH: MATLAB_PATH,
     Tags.ACOUSTIC_MODEL_SCRIPT_LOCATION: ACOUSTIC_MODEL_SCRIPT,
     Tags.ACOUSTIC_SIMULATION_3D: True,
-=======
-    Tags.ACOUSTIC_MODEL_BINARY_PATH: "/usr/local/MATLAB/R2020b/bin/matlab",
-    Tags.ACOUSTIC_MODEL_SCRIPT_LOCATION: "/home/tom/dev/FP/simpa/simpa/core/acoustic_simulation",
->>>>>>> fd79c23c
     Tags.GPU: True,
 
     Tags.PROPERTY_ALPHA_POWER: 1.05,
@@ -182,7 +168,6 @@
 print("Needed", time.time()-timer, "seconds")
 print("Simulating ", RANDOM_SEED, "[Done]")
 
-<<<<<<< HEAD
 if Tags.WAVELENGTH in settings:
     WAVELENGTH = settings[Tags.WAVELENGTH]
 else:
@@ -193,27 +178,4 @@
                    show_time_series_data=True,
                    show_tissue_density=True,
                    show_reconstructed_data=True,
-                   show_fluence=True)
-=======
-reconstructed_image_path = generate_dict_path(
-    settings,
-    Tags.RECONSTRUCTED_DATA,
-    wavelength=settings[Tags.WAVELENGTH],
-    upsampled_data=True)
-
-optical_data_path = generate_dict_path(settings, Tags.OPTICAL_MODEL_INITIAL_PRESSURE,
-                                       wavelength=settings[Tags.WAVELENGTH],
-                                       upsampled_data=True)
-
-reconstructed_image = load_hdf5(
-    settings[Tags.SIMPA_OUTPUT_PATH],
-    reconstructed_image_path)[Tags.RECONSTRUCTED_DATA]
-
-initial_pressure = load_hdf5(settings[Tags.SIMPA_OUTPUT_PATH], optical_data_path)[Tags.OPTICAL_MODEL_INITIAL_PRESSURE]
-
-plt.imshow(reconstructed_image)
-plt.show()
-
-plt.imshow(initial_pressure)
-plt.show()
->>>>>>> fd79c23c
+                   show_fluence=True)