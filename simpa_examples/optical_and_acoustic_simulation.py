# The MIT License (MIT)
#
# Copyright (c) 2021 Computer Assisted Medical Interventions Group, DKFZ
#
# Permission is hereby granted, free of charge, to any person obtaining a copy
# of this software and associated simpa_documentation files (the "Software"), to deal
# in the Software without restriction, including without limitation the rights
# to use, copy, modify, merge, publish, distribute, sublicense, and/or sell
# copies of the Software, and to permit persons to whom the Software is
# furnished to do so, subject to the following conditions:
#
# The above copyright notice and this permission notice shall be included in all
# copies or substantial portions of the Software.
#
# THE SOFTWARE IS PROVIDED "AS IS", WITHOUT WARRANTY OF ANY KIND, EXPRESS OR
# IMPLIED, INCLUDING BUT NOT LIMITED TO THE WARRANTIES OF MERCHANTABILITY,
# FITNESS FOR A PARTICULAR PURPOSE AND NONINFRINGEMENT. IN NO EVENT SHALL THE
# AUTHORS OR COPYRIGHT HOLDERS BE LIABLE FOR ANY CLAIM, DAMAGES OR OTHER
# LIABILITY, WHETHER IN AN ACTION OF CONTRACT, TORT OR OTHERWISE, ARISING FROM,
# OUT OF OR IN CONNECTION WITH THE SOFTWARE OR THE USE OR OTHER DEALINGS IN THE
# SOFTWARE.

from simpa.utils import Tags, TISSUE_LIBRARY

from simpa.core.simulation import simulate
from simpa.utils.settings_generator import Settings
from simpa.visualisation.matplotlib_data_visualisation import visualise_data
import numpy as np

from simpa.pipeline_components import run_volume_creation
from simpa.pipeline_components import run_reconstruction_algorithm
from simpa.pipeline_components import run_acoustic_forward_model
from simpa.pipeline_components import run_optical_forward_model
from simpa.pipeline_components import gaussian_noise

# TODO change these paths to the desired executable and save folder
SAVE_PATH = "D:/save/"
MCX_BINARY_PATH = "D:/bin/Release/mcx.exe"     # On Linux systems, the .exe at the end must be omitted.
MATLAB_PATH = "C:/Program Files/MATLAB/R2020b/bin/matlab.exe"
ACOUSTIC_MODEL_SCRIPT = "C:/simpa/simpa/core/acoustic_simulation"

VOLUME_TRANSDUCER_DIM_IN_MM = 75
VOLUME_PLANAR_DIM_IN_MM = 20
VOLUME_HEIGHT_IN_MM = 25
SPACING = 0.25
RANDOM_SEED = 4711

# If VISUALIZE is set to True, the simulation result will be plotted
VISUALIZE = True


def create_example_tissue():
    """
    This is a very simple example script of how to create a tissue definition.
    It contains a muscular background, an epidermis layer on top of the muscles
    and a blood vessel.
    """
    background_dictionary = Settings()
    background_dictionary[Tags.MOLECULE_COMPOSITION] = TISSUE_LIBRARY.muscle()
    background_dictionary[Tags.STRUCTURE_TYPE] = Tags.BACKGROUND

    muscle_dictionary = Settings()
    muscle_dictionary[Tags.PRIORITY] = 1
    muscle_dictionary[Tags.STRUCTURE_START_MM] = [0, 0, 0]
    muscle_dictionary[Tags.STRUCTURE_END_MM] = [0, 0, 100]
    muscle_dictionary[Tags.MOLECULE_COMPOSITION] = TISSUE_LIBRARY.muscle()
    muscle_dictionary[Tags.CONSIDER_PARTIAL_VOLUME] = True
    muscle_dictionary[Tags.ADHERE_TO_DEFORMATION] = True
    muscle_dictionary[Tags.STRUCTURE_TYPE] = Tags.HORIZONTAL_LAYER_STRUCTURE

    vessel_1_dictionary = Settings()
    vessel_1_dictionary[Tags.PRIORITY] = 3
    vessel_1_dictionary[Tags.STRUCTURE_START_MM] = [VOLUME_TRANSDUCER_DIM_IN_MM/2,
                                                    0, 10]
    vessel_1_dictionary[Tags.STRUCTURE_END_MM] = [VOLUME_TRANSDUCER_DIM_IN_MM/2, VOLUME_PLANAR_DIM_IN_MM, 10]
    vessel_1_dictionary[Tags.STRUCTURE_RADIUS_MM] = 3
    vessel_1_dictionary[Tags.MOLECULE_COMPOSITION] = TISSUE_LIBRARY.blood_generic()
    vessel_1_dictionary[Tags.CONSIDER_PARTIAL_VOLUME] = True
    vessel_1_dictionary[Tags.STRUCTURE_TYPE] = Tags.CIRCULAR_TUBULAR_STRUCTURE

    epidermis_dictionary = Settings()
    epidermis_dictionary[Tags.PRIORITY] = 8
    epidermis_dictionary[Tags.STRUCTURE_START_MM] = [0, 0, 0]
    epidermis_dictionary[Tags.STRUCTURE_END_MM] = [0, 0, 1]
    epidermis_dictionary[Tags.MOLECULE_COMPOSITION] = TISSUE_LIBRARY.epidermis()
    epidermis_dictionary[Tags.CONSIDER_PARTIAL_VOLUME] = True
    epidermis_dictionary[Tags.ADHERE_TO_DEFORMATION] = True
    epidermis_dictionary[Tags.STRUCTURE_TYPE] = Tags.HORIZONTAL_LAYER_STRUCTURE

    tissue_dict = Settings()
    tissue_dict[Tags.BACKGROUND] = background_dictionary
    tissue_dict["muscle"] = muscle_dictionary
    tissue_dict["epidermis"] = epidermis_dictionary
    tissue_dict["vessel_1"] = vessel_1_dictionary
    return tissue_dict

# Seed the numpy random configuration prior to creating the global_settings file in
# order to ensure that the same volume
# is generated with the same random seed every time.

np.random.seed(RANDOM_SEED)
VOLUME_NAME = "CompletePipelineTestMSOT_"+str(RANDOM_SEED)

settings = {
            # These parameters set the general properties of the simulated volume
            Tags.RANDOM_SEED: RANDOM_SEED,
            Tags.VOLUME_NAME: "CompletePipelineTestMSOT_" + str(RANDOM_SEED),
            Tags.SIMULATION_PATH: SAVE_PATH,
            Tags.SPACING_MM: SPACING,
            Tags.DIM_VOLUME_Z_MM: VOLUME_HEIGHT_IN_MM,
            Tags.DIM_VOLUME_X_MM: VOLUME_TRANSDUCER_DIM_IN_MM,
            Tags.DIM_VOLUME_Y_MM: VOLUME_PLANAR_DIM_IN_MM,
            Tags.VOLUME_CREATOR: Tags.VOLUME_CREATOR_VERSATILE,
            Tags.SIMULATE_DEFORMED_LAYERS: True,

            # Simulation Device
            Tags.DIGITAL_DEVICE: Tags.DIGITAL_DEVICE_MSOT,

            # The following parameters set the optical forward model
            Tags.WAVELENGTHS: [700],
            Tags.OPTICAL_MODEL_NUMBER_PHOTONS: 1e7,
            Tags.OPTICAL_MODEL_BINARY_PATH: MCX_BINARY_PATH,
            Tags.OPTICAL_MODEL: Tags.OPTICAL_MODEL_MCX,
            Tags.ILLUMINATION_TYPE: Tags.ILLUMINATION_TYPE_MSOT_ACUITY_ECHO,
            Tags.LASER_PULSE_ENERGY_IN_MILLIJOULE: 50,

            # The following parameters tell the script that we do not want any extra
            # modelling steps
            Tags.ACOUSTIC_SIMULATION_3D: True,
            Tags.ACOUSTIC_MODEL: Tags.ACOUSTIC_MODEL_K_WAVE,
            Tags.ACOUSTIC_MODEL_BINARY_PATH: MATLAB_PATH,
            Tags.ACOUSTIC_MODEL_SCRIPT_LOCATION: ACOUSTIC_MODEL_SCRIPT,
            Tags.GPU: True,

            Tags.PROPERTY_ALPHA_POWER: 1.05,

            Tags.SENSOR_RECORD: "p",
            Tags.PMLInside: False,
            Tags.PMLSize: [31, 32],
            Tags.PMLAlpha: 1.5,
            Tags.PlotPML: False,
            Tags.RECORDMOVIE: False,
            Tags.MOVIENAME: "visualization_log",
            Tags.ACOUSTIC_LOG_SCALE: True,

            Tags.SIMULATION_EXTRACT_FIELD_OF_VIEW: True,

            Tags.RECONSTRUCTION_ALGORITHM: Tags.RECONSTRUCTION_ALGORITHM_PYTORCH_DAS,
            Tags.RECONSTRUCTION_PERFORM_BANDPASS_FILTERING: False,
            Tags.TUKEY_WINDOW_ALPHA: 0.5,
            Tags.BANDPASS_CUTOFF_LOWPASS: int(8e6),
            Tags.BANDPASS_CUTOFF_HIGHPASS: int(0.1e6),
            Tags.RECONSTRUCTION_BMODE_METHOD: Tags.RECONSTRUCTION_BMODE_METHOD_HILBERT_TRANSFORM,
            Tags.RECONSTRUCTION_APODIZATION_METHOD: Tags.RECONSTRUCTION_APODIZATION_BOX,
            Tags.RECONSTRUCTION_MODE: Tags.RECONSTRUCTION_MODE_PRESSURE,
        }
settings = Settings(settings)
np.random.seed(RANDOM_SEED)
settings[Tags.STRUCTURES] = create_example_tissue()
<<<<<<< HEAD

noise_settings_multiplicative = {Tags.NOISE_MEAN: 1,
                                 Tags.NOISE_STD: 0.1,
                                 Tags.NOISE_MODE: Tags.NOISE_MODE_MULTIPLICATIVE,
                                 Tags.DATA_FIELD: Tags.OPTICAL_MODEL_INITIAL_PRESSURE,
                                 Tags.NOISE_NON_NEGATIVITY_CONSTRAINT: True}

noise_settings_time_series = {Tags.NOISE_STD: 3,
                              Tags.NOISE_MODE: Tags.NOISE_MODE_ADDITIVE,
                              Tags.DATA_FIELD: Tags.TIME_SERIES_DATA}

SIMUATION_PIPELINE = [
    run_volume_creation,
    run_optical_forward_model,
    (gaussian_noise, noise_settings_multiplicative),
    run_acoustic_forward_model,
    (gaussian_noise, noise_settings_time_series),
    run_reconstruction_algorithm
]

print("Simulating ", RANDOM_SEED)
=======
>>>>>>> a58ba513
import time
timer = time.time()
simulate(SIMUATION_PIPELINE, settings)
print("Needed", time.time()-timer, "seconds")

if Tags.WAVELENGTH in settings:
    WAVELENGTH = settings[Tags.WAVELENGTH]
else:
    WAVELENGTH = 700

if VISUALIZE:
    visualise_data(SAVE_PATH + "/" + VOLUME_NAME + ".hdf5", WAVELENGTH,
                   show_time_series_data=True,
                   show_tissue_density=True,
                   show_reconstructed_data=True,
                   show_fluence=True)<|MERGE_RESOLUTION|>--- conflicted
+++ resolved
@@ -157,7 +157,6 @@
 settings = Settings(settings)
 np.random.seed(RANDOM_SEED)
 settings[Tags.STRUCTURES] = create_example_tissue()
-<<<<<<< HEAD
 
 noise_settings_multiplicative = {Tags.NOISE_MEAN: 1,
                                  Tags.NOISE_STD: 0.1,
@@ -178,9 +177,6 @@
     run_reconstruction_algorithm
 ]
 
-print("Simulating ", RANDOM_SEED)
-=======
->>>>>>> a58ba513
 import time
 timer = time.time()
 simulate(SIMUATION_PIPELINE, settings)
