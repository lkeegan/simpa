--- conflicted
+++ resolved
@@ -31,29 +31,17 @@
 import numpy as np
 import time
 
-<<<<<<< HEAD
-PATH = "path/to/hdf5_file.hdf5"
+PATH = "D:/save/InVisionTest_HighRes_4711.hdf5"
 MATLAB_PATH = "C:/Program Files/MATLAB/R2020b/bin/matlab.exe"
-WAVELENGTH = 532
-=======
-PATH = "D:/save/InVisionTest_HighRes_4711.hdf5"
 WAVELENGTH = 700
->>>>>>> e134efbe
 
 file = load_hdf5(PATH)
 settings = Settings(file["settings"])
 settings[Tags.WAVELENGTH] = WAVELENGTH
 settings[Tags.RECONSTRUCTION_ALGORITHM] = Tags.RECONSTRUCTION_ALGORITHM_TIME_REVERSAL
-<<<<<<< HEAD
 settings[Tags.ACOUSTIC_MODEL_BINARY_PATH] = MATLAB_PATH
-settings[Tags.RECONSTRUCTION_MODE] = Tags.RECONSTRUCTION_MODE_FULL
-settings[Tags.DIGITAL_DEVICE_POSITION] = [0, 0, 0]
-=======
-settings[Tags.TIME_REVEARSAL_SCRIPT_LOCATION] = "C:/simpa/simpa/core/image_reconstruction"
-settings[Tags.ACOUSTIC_MODEL_BINARY_PATH] = "C:/Program Files/MATLAB/R2020b/bin/matlab.exe"
 settings[Tags.RECONSTRUCTION_MODE] = Tags.RECONSTRUCTION_MODE_PRESSURE
 
->>>>>>> e134efbe
 acoustic_data_path = generate_dict_path(settings, Tags.TIME_SERIES_DATA,
                                         wavelength=settings[Tags.WAVELENGTH],
                                         upsampled_data=True)
