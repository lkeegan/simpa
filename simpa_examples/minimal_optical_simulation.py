--- conflicted
+++ resolved
@@ -10,11 +10,7 @@
 from simpa.visualisation.matplotlib_data_visualisation import visualise_data
 from simpa.core.device_digital_twins import *
 import numpy as np
-<<<<<<< HEAD
-from simpa.core import VolumeCreationModelModelBasedAdapter, OpticalForwardModelMcxAdapter, \
-=======
 from simpa.simulation_components import VolumeCreationModelModelBasedAdapter, OpticalForwardModelMcxAdapter, \
->>>>>>> 0012f3d9
     GaussianNoiseProcessingComponent
 
 from simpa.utils.path_manager import PathManager
@@ -158,12 +154,8 @@
     WAVELENGTH = 700
 
 if VISUALIZE:
-<<<<<<< HEAD
-    visualise_data(path_manager.get_hdf5_file_save_path() + "/" + VOLUME_NAME + ".hdf5", WAVELENGTH,
-=======
     visualise_data(path_to_hdf5_file=path_manager.get_hdf5_file_save_path() + "/" + VOLUME_NAME + ".hdf5",
                    wavelength=WAVELENGTH,
                    show_initial_pressure=True,
                    show_absorption=True,
->>>>>>> 0012f3d9
                    log_scale=True)