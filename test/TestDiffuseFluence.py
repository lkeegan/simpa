import unittest
from ippai.simulate import Tags
from ippai.simulate.models.optical_model import run_optical_forward_model
import numpy as np
import os
import matplotlib.pyplot as plt


class TestInifinitesimalSlabExperiment(unittest.TestCase):

    def setUp(self):
        """
        This is not a completely autonomous test case yet.
        If run on another pc, please adjust the SIMULATION_PATH and MODEL_BINARY_PATH fields.
        :return:
        """
        print("setUp")
        self.settings = {
            Tags.WAVELENGTHS: [800], #np.arange(700, 951, 10),
            Tags.WAVELENGTH: 800,
            Tags.VOLUME_NAME: "homogeneous_cube",
            Tags.SIMULATION_PATH: "/media/kris/6TB_Hard_Drive/mcx_test",
            Tags.RUN_OPTICAL_MODEL: True,
            Tags.OPTICAL_MODEL_NUMBER_PHOTONS: 1e7,
            #Tags.OPTICAL_MODEL_BINARY_PATH: "/home/janek/mitk-superbuild/MITK-build/bin/MitkMCxyz",
<<<<<<< HEAD
            Tags.OPTICAL_MODEL_BINARY_PATH: "/home/janek/simulation_test/mcx",
=======
            Tags.OPTICAL_MODEL_BINARY_PATH: "/media/kris/6TB_Hard_Drive/mcx_test/mcx",
>>>>>>> 0554b15e
            Tags.RUN_ACOUSTIC_MODEL: False,
            Tags.SPACING_MM: 1,
            Tags.OPTICAL_MODEL: Tags.MODEL_MCX,
            Tags.PROPERTY_ANISOTROPY: 0.9
        }

        self.volume_path = self.settings[Tags.SIMULATION_PATH] + "/"+ self.settings[Tags.VOLUME_NAME] + "/" \
                           + self.settings[Tags.VOLUME_NAME] + "_" + str(self.settings[Tags.WAVELENGTH]) + ".npz"

        folder_name = self.settings[Tags.SIMULATION_PATH] + "/"+ self.settings[Tags.VOLUME_NAME] + "/"
        if not os.path.exists(folder_name):
            os.makedirs(folder_name)

        self.dim = 100
        self.volume = np.zeros((self.dim, self.dim, self.dim, 3))

        self.mua = 0.1
        self.mus = 100
        self.g = 0.9

        self.volume[:, :, :, 0] = self.mua
        self.volume[:, :, :, 1] = self.mus
        self.volume[:, :, :, 2] = self.g

    def tearDown(self):
        print("tearDown")

    # def test_fluence(self):
    #     self.perform_test(distance=self.dim/2, spacing=1)
    #
    # def test_spacing_short(self):
    #     self.perform_test(distance=5, spacing=0.1)
    #
    # def test_spacing_middle(self):
    #     self.perform_test(distance=self.dim/4, spacing=0.5)

    def test_spacing_long(self):
        self.perform_test(distance=self.dim, spacing=2)

    def diff_theory_fluence(self, r):
        """
        Calculates the fluence depending on the source-detector distance
        according to the diffusion approximation for the radiative transfer eq.
        right beneath the surface of a semi-finite homogeneous medium.
        :param r: radial distance between source and detector.
        :return: fluence at a point with source-detector distance r.
        """
        print(self.settings[Tags.OPTICAL_MODEL])
        if self.settings[Tags.OPTICAL_MODEL] == Tags.MODEL_MCX:
            print("MCX: transfer to mm")
            mua = 0.1 * self.mua    # convert mua from cm^-1 to mm^-1
            mus = 0.1 * self.mus    # convert mus from cm^-1 to mm^-1
            spacing = self.settings[Tags.SPACING_MM]
        else:
            print("MCXYZ: transfer to cm")
            r = r / 10.0
            mua = self.mua
            mus = self.mus
            spacing = self.settings[Tags.SPACING_MM] / 10.0

        mus_prime = (1-self.g) * mus
        mu_tot = mus_prime + mua
        mu_eff = np.sqrt(3 * mua * mu_tot)
        D = 1 / (3 * (mua + mus_prime))
        z0 = 1 / mu_tot
        n = 1
        r_d = -1.44 * n ** -2 + 0.71 * n ** -1 + 0.668 + 0.0636 * n
        A = (1 + r_d) / (1 - r_d)
        zb = 2 * A * D

        # distance from point source inside the medium to the detector
        r1 = np.linalg.norm(np.asarray([0, 0, z0]) - np.asarray([r, 0, 0.5*spacing]))

        # distance from image point source above the medium to the detector
        r2 = np.linalg.norm(np.asarray([0, 0, -z0 - 2 * zb]) - np.asarray([r, 0, 0.5*spacing]))

        # fluence
        phi = 1 / (4*np.pi*D) * (np.exp(-mu_eff*r1) / r1 - np.exp(-mu_eff*r2) / r2)

        if self.settings[Tags.OPTICAL_MODEL] == Tags.MODEL_MCXYZ:
            phi = phi / 100

        return phi



    def perform_test(self, distance, spacing):

        self.settings[Tags.SPACING_MM] = spacing

        np.savez(self.volume_path,
                 mua=self.volume[:, :, :, 0],
                 mus=self.volume[:, :, :, 1],
                 g=self.volume[:, :, :, 2],
                 )

        self.assertDiffusionTheory(distance)

    def assertDiffusionTheory(self, distance):
        optical_path = run_optical_forward_model(self.settings, self.volume_path)
        fluence = np.load(optical_path)['fluence']
        number_of_measurements = np.arange(1, int(distance/self.settings[Tags.SPACING_MM]) + 1, 1)
        measurement_distances = number_of_measurements * self.settings[Tags.SPACING_MM]
        fluence_measurements = fluence[int(self.dim/2), (int(self.dim/2) - 1 + number_of_measurements), 0]

        if self.settings[Tags.OPTICAL_MODEL] == Tags.MODEL_MCXYZ:
            fluence_measurements = fluence_measurements / 100

        diffusion_approx = self.diff_theory_fluence(measurement_distances)

        # Plot the results:

        fig, ax = plt.subplots()
        ax.scatter(measurement_distances, fluence_measurements, marker="o", c="r", label="Simulation")
        ax.plot(measurement_distances, diffusion_approx, label="Diffusion Approx.")
        ax.fill_between(measurement_distances,
                         diffusion_approx - 0.5*diffusion_approx,
                         diffusion_approx + 0.5*diffusion_approx,
                         alpha=0.2, label="Accepted Error Range")
        handles, labels = ax.get_legend_handles_labels()
        handles = [handles[0], handles[2], handles[1]]
        labels = [labels[0], labels[2], labels[1]]
        ax.set_yscale("log")
        plt.legend(handles, labels)
        plt.show()

        # Plot error
        #
        # plt.plot(measurement_distances, (diffusion_approx - fluence_measurements) / diffusion_approx)
        # plt.grid()
        # plt.show()

        # for sim, diff in zip(fluence_measurements, diffusion_approx):
        #     """
        #     if the fluence is smaller than 0.00001% of the source strength,
        #     we assume that the random fluctuation of the photons will cause a
        #     larger error.
        #     """
        #     if diff < 1e-7:
        #         continue
        #     else:
        #         """
        #         we test for 50% of the expected value from the diffusion approx.
        #         """
        #         self.assertAlmostEqual(sim, diff, delta=0.5*diff)


if __name__ == "__main__":
    unittest.main()<|MERGE_RESOLUTION|>--- conflicted
+++ resolved
@@ -23,11 +23,7 @@
             Tags.RUN_OPTICAL_MODEL: True,
             Tags.OPTICAL_MODEL_NUMBER_PHOTONS: 1e7,
             #Tags.OPTICAL_MODEL_BINARY_PATH: "/home/janek/mitk-superbuild/MITK-build/bin/MitkMCxyz",
-<<<<<<< HEAD
-            Tags.OPTICAL_MODEL_BINARY_PATH: "/home/janek/simulation_test/mcx",
-=======
             Tags.OPTICAL_MODEL_BINARY_PATH: "/media/kris/6TB_Hard_Drive/mcx_test/mcx",
->>>>>>> 0554b15e
             Tags.RUN_ACOUSTIC_MODEL: False,
             Tags.SPACING_MM: 1,
             Tags.OPTICAL_MODEL: Tags.MODEL_MCX,
