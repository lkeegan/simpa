"""
SPDX-FileCopyrightText: 2021 Computer Assisted Medical Interventions Group, DKFZ
SPDX-FileCopyrightText: 2021 VISION Lab, Cancer Research UK Cambridge Institute (CRUK CI)
SPDX-License-Identifier: MIT
"""

from simpa.utils import Tags, TISSUE_LIBRARY, Settings
from simpa.core.simulation import simulate
from simpa.core.processing_components.multispectral import linear_unmixing as lu
import numpy as np
from simpa import ModelBasedVolumeCreationAdapter
from simpa.utils.path_manager import PathManager
from simpa.io_handling import load_data_field
import matplotlib.pyplot as plt
from simpa.log import Logger
import os
from simpa.core.device_digital_twins import PencilBeamIlluminationGeometry


class TestLinearUnmixingVisual:
    """
    This test is a manual test, so visual confirmation is needed.
    """

    def setup(self):
        """
        This function lays the foundation for the manual test.
        """

        self.logger = Logger()
        # TODO: Please make sure that a valid path_config.env file is located in your home directory, or that you
        #  point to the correct file in the PathManager().
        self.path_manager = PathManager()

        RANDOM_SEED = 471
        self.VISUAL_WAVELENGTHS = [750, 800, 850]  # the performance is checked using three wavelengths

        np.random.seed(RANDOM_SEED)

        # Initialize global settings and prepare for simulation pipeline including volume creation
        general_settings = {
            Tags.RANDOM_SEED: RANDOM_SEED,
            Tags.VOLUME_NAME: "LinearUnmixingManualTest_" + str(RANDOM_SEED),
            Tags.SIMULATION_PATH: self.path_manager.get_hdf5_file_save_path(),
            Tags.SPACING_MM: 0.25,
            Tags.DIM_VOLUME_Z_MM: 60,
            Tags.DIM_VOLUME_X_MM: 60,
            Tags.DIM_VOLUME_Y_MM: 30,
            Tags.WAVELENGTHS: self.VISUAL_WAVELENGTHS
        }
        self.settings = Settings(general_settings)
        self.settings.set_volume_creation_settings({
            Tags.SIMULATE_DEFORMED_LAYERS: True,
            Tags.STRUCTURES: self.create_example_tissue()
        })

        # Set component settings for linear unmixing.
        # We are interested in the blood oxygen saturation, so we have to execute linear unmixing with
        # the chromophores oxy- and deoxyhemoglobin and we have to set the tag LINEAR_UNMIXING_COMPUTE_SO2
        self.settings["linear_unmixing"] = {
            Tags.DATA_FIELD: Tags.PROPERTY_ABSORPTION_PER_CM,
            Tags.LINEAR_UNMIXING_OXYHEMOGLOBIN_WAVELENGTHS: self.VISUAL_WAVELENGTHS,
            Tags.LINEAR_UNMIXING_DEOXYHEMOGLOBIN_WAVELENGTHS: self.VISUAL_WAVELENGTHS,
            Tags.LINEAR_UNMIXING_COMPUTE_SO2: True,
            Tags.WAVELENGTHS: self.VISUAL_WAVELENGTHS
        }

        # Define device for simulation
        self.device = PencilBeamIlluminationGeometry()

        # Run simulation pipeline for all wavelengths in Tag.WAVELENGTHS
        pipeline = [
            ModelBasedVolumeCreationAdapter(self.settings)
        ]
        simulate(pipeline, self.settings, self.device)

        # Run linear unmixing component with above specified settings
<<<<<<< HEAD
        lu.LinearUnmixingProcessingComponent(self.settings, "linear_unmixing").run()
=======
        lu.LinearUnmixing(self.settings, "linear_unmixing").run()
>>>>>>> a149bb88

    def perform_test(self):
        """
        This function visualizes the linear unmixing result, represented by the blood oxygen saturation.
        The user has to check if the test was successful.
        """

        self.logger.info("Testing linear unmixing...")

        # Load blood oxygen saturation
        lu_results = load_data_field(self.settings[Tags.SIMPA_OUTPUT_PATH], Tags.LINEAR_UNMIXING_RESULT)
        sO2 = lu_results["sO2"]

        # Load reference absorption for the first wavelength
        mua = load_data_field(self.settings[Tags.SIMPA_OUTPUT_PATH], Tags.PROPERTY_ABSORPTION_PER_CM,
                              wavelength=self.VISUAL_WAVELENGTHS[0])

        # Visualize linear unmixing result
        # The shape of the linear unmixing result should take after the reference absorption
        y_dim = int(mua.shape[1] / 2)
        plt.figure(figsize=(15, 15))
        plt.suptitle("Linear Unmixing - Visual Test")
        plt.subplot(121)
        plt.title("Absorption coefficients")
        plt.imshow(np.rot90(mua[:, y_dim, :], -1))
        plt.colorbar(fraction=0.05)
        plt.subplot(122)
        plt.title("Blood oxygen saturation")
        plt.imshow(np.rot90(sO2[:, y_dim, :], -1))
        plt.colorbar(fraction=0.05)
        plt.show()

        # clean up file after testing
        os.remove(self.settings[Tags.SIMPA_OUTPUT_PATH])

    def create_example_tissue(self):
        """
        This is a very simple example script of how to create a tissue definition.
        It contains a muscular background, an epidermis layer on top of the muscles
        and a blood vessel.
        """
        background_dictionary = Settings()
        background_dictionary[Tags.MOLECULE_COMPOSITION] = TISSUE_LIBRARY.constant(1e-4, 1e-4, 0.9)
        background_dictionary[Tags.STRUCTURE_TYPE] = Tags.BACKGROUND

        muscle_dictionary = Settings()
        muscle_dictionary[Tags.PRIORITY] = 1
        muscle_dictionary[Tags.STRUCTURE_START_MM] = [0, 0, 10]
        muscle_dictionary[Tags.STRUCTURE_END_MM] = [0, 0, 100]
        muscle_dictionary[Tags.MOLECULE_COMPOSITION] = TISSUE_LIBRARY.muscle()
        muscle_dictionary[Tags.CONSIDER_PARTIAL_VOLUME] = True
        muscle_dictionary[Tags.ADHERE_TO_DEFORMATION] = True
        muscle_dictionary[Tags.STRUCTURE_TYPE] = Tags.HORIZONTAL_LAYER_STRUCTURE

        vessel_1_dictionary = Settings()
        vessel_1_dictionary[Tags.PRIORITY] = 3
        vessel_1_dictionary[Tags.STRUCTURE_START_MM] = [self.settings[Tags.DIM_VOLUME_X_MM] / 2,
                                                        10,
                                                        self.settings[Tags.DIM_VOLUME_Z_MM] / 2]
        vessel_1_dictionary[Tags.STRUCTURE_END_MM] = [self.settings[Tags.DIM_VOLUME_X_MM] / 2,
                                                      12,
                                                      self.settings[Tags.DIM_VOLUME_Z_MM] / 2]
        vessel_1_dictionary[Tags.STRUCTURE_RADIUS_MM] = 3
        vessel_1_dictionary[Tags.MOLECULE_COMPOSITION] = TISSUE_LIBRARY.blood(oxygenation=0.99)
        vessel_1_dictionary[Tags.CONSIDER_PARTIAL_VOLUME] = True
        vessel_1_dictionary[Tags.STRUCTURE_TYPE] = Tags.CIRCULAR_TUBULAR_STRUCTURE

        epidermis_dictionary = Settings()
        epidermis_dictionary[Tags.PRIORITY] = 8
        epidermis_dictionary[Tags.STRUCTURE_START_MM] = [0, 0, 9]
        epidermis_dictionary[Tags.STRUCTURE_END_MM] = [0, 0, 10]
        epidermis_dictionary[Tags.MOLECULE_COMPOSITION] = TISSUE_LIBRARY.epidermis()
        epidermis_dictionary[Tags.CONSIDER_PARTIAL_VOLUME] = True
        epidermis_dictionary[Tags.ADHERE_TO_DEFORMATION] = True
        epidermis_dictionary[Tags.STRUCTURE_TYPE] = Tags.HORIZONTAL_LAYER_STRUCTURE

        tissue_dict = Settings()
        tissue_dict[Tags.BACKGROUND] = background_dictionary
        tissue_dict["muscle"] = muscle_dictionary
        tissue_dict["epidermis"] = epidermis_dictionary
        tissue_dict["vessel_1"] = vessel_1_dictionary
        return tissue_dict


if __name__ == '__main__':
    test = TestLinearUnmixingVisual()
    test.setup()
    test.perform_test()<|MERGE_RESOLUTION|>--- conflicted
+++ resolved
@@ -75,11 +75,7 @@
         simulate(pipeline, self.settings, self.device)
 
         # Run linear unmixing component with above specified settings
-<<<<<<< HEAD
-        lu.LinearUnmixingProcessingComponent(self.settings, "linear_unmixing").run()
-=======
         lu.LinearUnmixing(self.settings, "linear_unmixing").run()
->>>>>>> a149bb88
 
     def perform_test(self):
         """
